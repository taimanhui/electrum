# taken (with minor modifications) from pycoin
# https://github.com/richardkiss/pycoin/blob/01b1787ed902df23f99a55deb00d8cd076a906fe/pycoin/ecdsa/native/secp256k1.py

import os
import sys
import traceback
import ctypes
from ctypes.util import find_library
from ctypes import (
    byref, c_byte, c_int, c_uint, c_char_p, c_size_t, c_void_p, create_string_buffer, CFUNCTYPE, POINTER
)

import ecdsa

from .logging import get_logger


_logger = get_logger(__name__)


SECP256K1_FLAGS_TYPE_MASK = ((1 << 8) - 1)
SECP256K1_FLAGS_TYPE_CONTEXT = (1 << 0)
SECP256K1_FLAGS_TYPE_COMPRESSION = (1 << 1)
# /** The higher bits contain the actual data. Do not use directly. */
SECP256K1_FLAGS_BIT_CONTEXT_VERIFY = (1 << 8)
SECP256K1_FLAGS_BIT_CONTEXT_SIGN = (1 << 9)
SECP256K1_FLAGS_BIT_COMPRESSION = (1 << 8)

# /** Flags to pass to secp256k1_context_create. */
SECP256K1_CONTEXT_VERIFY = (SECP256K1_FLAGS_TYPE_CONTEXT | SECP256K1_FLAGS_BIT_CONTEXT_VERIFY)
SECP256K1_CONTEXT_SIGN = (SECP256K1_FLAGS_TYPE_CONTEXT | SECP256K1_FLAGS_BIT_CONTEXT_SIGN)
SECP256K1_CONTEXT_NONE = (SECP256K1_FLAGS_TYPE_CONTEXT)

SECP256K1_EC_COMPRESSED = (SECP256K1_FLAGS_TYPE_COMPRESSION | SECP256K1_FLAGS_BIT_COMPRESSION)
SECP256K1_EC_UNCOMPRESSED = (SECP256K1_FLAGS_TYPE_COMPRESSION)


def load_library():
    if sys.platform == 'darwin':
        library_path = 'libsecp256k1.0.dylib'
    elif sys.platform in ('windows', 'win32'):
        library_path = 'libsecp256k1.dll'
    elif 'ANDROID_DATA' in os.environ:
        library_path = 'libsecp256k1.so'
    else:
        library_path = 'libsecp256k1.so.0'

    secp256k1 = ctypes.cdll.LoadLibrary(library_path)
    if not secp256k1:
        _logger.warning('libsecp256k1 library failed to load')
        return None

    try:
        secp256k1.secp256k1_context_create.argtypes = [c_uint]
        secp256k1.secp256k1_context_create.restype = c_void_p

        secp256k1.secp256k1_context_randomize.argtypes = [c_void_p, c_char_p]
        secp256k1.secp256k1_context_randomize.restype = c_int

        secp256k1.secp256k1_ec_pubkey_create.argtypes = [c_void_p, c_void_p, c_char_p]
        secp256k1.secp256k1_ec_pubkey_create.restype = c_int

        secp256k1.secp256k1_ecdsa_sign.argtypes = [c_void_p, c_char_p, c_char_p, c_char_p, c_void_p, c_void_p]
        secp256k1.secp256k1_ecdsa_sign.restype = c_int

        secp256k1.secp256k1_ecdsa_verify.argtypes = [c_void_p, c_char_p, c_char_p, c_char_p]
        secp256k1.secp256k1_ecdsa_verify.restype = c_int

        secp256k1.secp256k1_ec_pubkey_parse.argtypes = [c_void_p, c_char_p, c_char_p, c_size_t]
        secp256k1.secp256k1_ec_pubkey_parse.restype = c_int

        secp256k1.secp256k1_ec_pubkey_serialize.argtypes = [c_void_p, c_char_p, c_void_p, c_char_p, c_uint]
        secp256k1.secp256k1_ec_pubkey_serialize.restype = c_int

        secp256k1.secp256k1_ecdsa_signature_parse_compact.argtypes = [c_void_p, c_char_p, c_char_p]
        secp256k1.secp256k1_ecdsa_signature_parse_compact.restype = c_int

        secp256k1.secp256k1_ecdsa_signature_normalize.argtypes = [c_void_p, c_char_p, c_char_p]
        secp256k1.secp256k1_ecdsa_signature_normalize.restype = c_int

        secp256k1.secp256k1_ecdsa_signature_serialize_compact.argtypes = [c_void_p, c_char_p, c_char_p]
        secp256k1.secp256k1_ecdsa_signature_serialize_compact.restype = c_int

        secp256k1.secp256k1_ec_pubkey_tweak_mul.argtypes = [c_void_p, c_char_p, c_char_p]
        secp256k1.secp256k1_ec_pubkey_tweak_mul.restype = c_int

        secp256k1.ctx = secp256k1.secp256k1_context_create(SECP256K1_CONTEXT_SIGN | SECP256K1_CONTEXT_VERIFY)
        r = secp256k1.secp256k1_context_randomize(secp256k1.ctx, os.urandom(32))
        if r:
            return secp256k1
        else:
            _logger.warning('secp256k1_context_randomize failed')
            return None
    except (OSError, AttributeError):
        _logger.warning('libsecp256k1 library was found and loaded but there was an error when using it')
        return None


class _patched_functions:
    prepared_to_patch = False
    monkey_patching_active = False


def _prepare_monkey_patching_of_python_ecdsa_internals_with_libsecp256k1():
    if not _libsecp256k1:
        return

    # save original functions so that we can undo patching (needed for tests)
    _patched_functions.orig_sign   = staticmethod(ecdsa.ecdsa.Private_key.sign)
    _patched_functions.orig_verify = staticmethod(ecdsa.ecdsa.Public_key.verifies)
    _patched_functions.orig_mul    = staticmethod(ecdsa.ellipticcurve.Point.__mul__)

    curve_secp256k1 = ecdsa.ecdsa.curve_secp256k1
    curve_order = ecdsa.curves.SECP256k1.order
    point_at_infinity = ecdsa.ellipticcurve.INFINITY

    def mul(self: ecdsa.ellipticcurve.Point, other: int):
        if self.curve() != curve_secp256k1:
            # this operation is not on the secp256k1 curve; use original implementation
            return _patched_functions.orig_mul(self, other)
        other %= curve_order
        if self == point_at_infinity or other == 0:
            return point_at_infinity
        pubkey = create_string_buffer(64)
        public_pair_bytes = b'\4' + self.x().to_bytes(32, byteorder="big") + self.y().to_bytes(32, byteorder="big")
        r = _libsecp256k1.secp256k1_ec_pubkey_parse(
            _libsecp256k1.ctx, pubkey, public_pair_bytes, len(public_pair_bytes))
        if not r:
            return False
        r = _libsecp256k1.secp256k1_ec_pubkey_tweak_mul(_libsecp256k1.ctx, pubkey, other.to_bytes(32, byteorder="big"))
        if not r:
            return point_at_infinity

        pubkey_serialized = create_string_buffer(65)
        pubkey_size = c_size_t(65)
        _libsecp256k1.secp256k1_ec_pubkey_serialize(
            _libsecp256k1.ctx, pubkey_serialized, byref(pubkey_size), pubkey, SECP256K1_EC_UNCOMPRESSED)
        x = int.from_bytes(pubkey_serialized[1:33], byteorder="big")
        y = int.from_bytes(pubkey_serialized[33:], byteorder="big")
        return ecdsa.ellipticcurve.Point(curve_secp256k1, x, y, curve_order)

    def sign(self: ecdsa.ecdsa.Private_key, hash: int, random_k: int):
        # note: random_k is ignored
        if self.public_key.curve != curve_secp256k1:
            # this operation is not on the secp256k1 curve; use original implementation
            return _patched_functions.orig_sign(self, hash, random_k)
        secret_exponent = self.secret_multiplier
        nonce_function = None
        sig = create_string_buffer(64)
        sig_hash_bytes = hash.to_bytes(32, byteorder="big")
<<<<<<< HEAD
        _libsecp256k1.secp256k1_ecdsa_sign(
            _libsecp256k1.ctx, sig, sig_hash_bytes, secret_exponent.to_bytes(32, byteorder="big"), nonce_function, None)
        compact_signature = create_string_buffer(64)
        _libsecp256k1.secp256k1_ecdsa_signature_serialize_compact(_libsecp256k1.ctx, compact_signature, sig)
        r = int.from_bytes(compact_signature[:32], byteorder="big")
        s = int.from_bytes(compact_signature[32:], byteorder="big")
=======
        def sign_with_extra_entropy(extra_entropy):
            ret = _libsecp256k1.secp256k1_ecdsa_sign(
                _libsecp256k1.ctx, sig, sig_hash_bytes, secret_exponent.to_bytes(32, byteorder="big"),
                nonce_function, extra_entropy)
            if not ret:
                raise Exception('the nonce generation function failed, or the private key was invalid')
            compact_signature = create_string_buffer(64)
            _libsecp256k1.secp256k1_ecdsa_signature_serialize_compact(_libsecp256k1.ctx, compact_signature, sig)
            r = int.from_bytes(compact_signature[:32], byteorder="big")
            s = int.from_bytes(compact_signature[32:], byteorder="big")
            return r, s

        r, s = sign_with_extra_entropy(extra_entropy=None)
        counter = 0
        while r >= 2**255:  # grind for low R value https://github.com/bitcoin/bitcoin/pull/13666
            counter += 1
            extra_entropy = counter.to_bytes(32, byteorder="little")
            r, s = sign_with_extra_entropy(extra_entropy=extra_entropy)
>>>>>>> 01fc0484
        return ecdsa.ecdsa.Signature(r, s)

    def verify(self: ecdsa.ecdsa.Public_key, hash: int, signature: ecdsa.ecdsa.Signature):
        if self.curve != curve_secp256k1:
            # this operation is not on the secp256k1 curve; use original implementation
            return _patched_functions.orig_verify(self, hash, signature)
        sig = create_string_buffer(64)
        input64 = signature.r.to_bytes(32, byteorder="big") + signature.s.to_bytes(32, byteorder="big")
        r = _libsecp256k1.secp256k1_ecdsa_signature_parse_compact(_libsecp256k1.ctx, sig, input64)
        if not r:
            return False
        r = _libsecp256k1.secp256k1_ecdsa_signature_normalize(_libsecp256k1.ctx, sig, sig)

        public_pair_bytes = b'\4' + self.point.x().to_bytes(32, byteorder="big") + self.point.y().to_bytes(32, byteorder="big")
        pubkey = create_string_buffer(64)
        r = _libsecp256k1.secp256k1_ec_pubkey_parse(
            _libsecp256k1.ctx, pubkey, public_pair_bytes, len(public_pair_bytes))
        if not r:
            return False

        return 1 == _libsecp256k1.secp256k1_ecdsa_verify(_libsecp256k1.ctx, sig, hash.to_bytes(32, byteorder="big"), pubkey)

    # save new functions so that we can (re-)do patching
    _patched_functions.fast_sign   = sign
    _patched_functions.fast_verify = verify
    _patched_functions.fast_mul    = mul

    _patched_functions.prepared_to_patch = True


def do_monkey_patching_of_python_ecdsa_internals_with_libsecp256k1():
    if not _libsecp256k1:
        # FIXME logging 'verbosity' is not yet initialised
        _logger.info('libsecp256k1 library not available, falling back to python-ecdsa. '
                     'This means signing operations will be slower.')
        return
    if not _patched_functions.prepared_to_patch:
        raise Exception("can't patch python-ecdsa without preparations")
    ecdsa.ecdsa.Private_key.sign      = _patched_functions.fast_sign
    ecdsa.ecdsa.Public_key.verifies   = _patched_functions.fast_verify
    ecdsa.ellipticcurve.Point.__mul__ = _patched_functions.fast_mul
    # ecdsa.ellipticcurve.Point.__add__ = ...  # TODO??

    _patched_functions.monkey_patching_active = True


def undo_monkey_patching_of_python_ecdsa_internals_with_libsecp256k1():
    if not _libsecp256k1:
        return
    if not _patched_functions.prepared_to_patch:
        raise Exception("can't patch python-ecdsa without preparations")
    ecdsa.ecdsa.Private_key.sign      = _patched_functions.orig_sign
    ecdsa.ecdsa.Public_key.verifies   = _patched_functions.orig_verify
    ecdsa.ellipticcurve.Point.__mul__ = _patched_functions.orig_mul

    _patched_functions.monkey_patching_active = False


def is_using_fast_ecc():
    return _patched_functions.monkey_patching_active


try:
    _libsecp256k1 = load_library()
except BaseException as e:
    _logger.warning(f'failed to load libsecp256k1: {repr(e)}')
    _libsecp256k1 = None

_prepare_monkey_patching_of_python_ecdsa_internals_with_libsecp256k1()<|MERGE_RESOLUTION|>--- conflicted
+++ resolved
@@ -7,7 +7,8 @@
 import ctypes
 from ctypes.util import find_library
 from ctypes import (
-    byref, c_byte, c_int, c_uint, c_char_p, c_size_t, c_void_p, create_string_buffer, CFUNCTYPE, POINTER
+    byref, c_byte, c_int, c_uint, c_char_p, c_size_t, c_void_p, create_string_buffer,
+    CFUNCTYPE, POINTER, cast
 )
 
 import ecdsa
@@ -83,6 +84,9 @@
 
         secp256k1.secp256k1_ec_pubkey_tweak_mul.argtypes = [c_void_p, c_char_p, c_char_p]
         secp256k1.secp256k1_ec_pubkey_tweak_mul.restype = c_int
+
+        secp256k1.secp256k1_ec_pubkey_combine.argtypes = [c_void_p, c_char_p, c_void_p, c_size_t]
+        secp256k1.secp256k1_ec_pubkey_combine.restype = c_int
 
         secp256k1.ctx = secp256k1.secp256k1_context_create(SECP256K1_CONTEXT_SIGN | SECP256K1_CONTEXT_VERIFY)
         r = secp256k1.secp256k1_context_randomize(secp256k1.ctx, os.urandom(32))
@@ -109,28 +113,23 @@
     _patched_functions.orig_sign   = staticmethod(ecdsa.ecdsa.Private_key.sign)
     _patched_functions.orig_verify = staticmethod(ecdsa.ecdsa.Public_key.verifies)
     _patched_functions.orig_mul    = staticmethod(ecdsa.ellipticcurve.Point.__mul__)
+    _patched_functions.orig_add    = staticmethod(ecdsa.ellipticcurve.Point.__add__)
 
     curve_secp256k1 = ecdsa.ecdsa.curve_secp256k1
     curve_order = ecdsa.curves.SECP256k1.order
     point_at_infinity = ecdsa.ellipticcurve.INFINITY
 
-    def mul(self: ecdsa.ellipticcurve.Point, other: int):
-        if self.curve() != curve_secp256k1:
-            # this operation is not on the secp256k1 curve; use original implementation
-            return _patched_functions.orig_mul(self, other)
-        other %= curve_order
-        if self == point_at_infinity or other == 0:
-            return point_at_infinity
+    def _get_ptr_to_well_formed_pubkey_string_buffer_from_ecdsa_point(point: ecdsa.ellipticcurve.Point):
+        assert point.curve() == curve_secp256k1
         pubkey = create_string_buffer(64)
-        public_pair_bytes = b'\4' + self.x().to_bytes(32, byteorder="big") + self.y().to_bytes(32, byteorder="big")
+        public_pair_bytes = b'\4' + point.x().to_bytes(32, byteorder="big") + point.y().to_bytes(32, byteorder="big")
         r = _libsecp256k1.secp256k1_ec_pubkey_parse(
             _libsecp256k1.ctx, pubkey, public_pair_bytes, len(public_pair_bytes))
         if not r:
-            return False
-        r = _libsecp256k1.secp256k1_ec_pubkey_tweak_mul(_libsecp256k1.ctx, pubkey, other.to_bytes(32, byteorder="big"))
-        if not r:
-            return point_at_infinity
-
+            raise Exception('public key could not be parsed or is invalid')
+        return pubkey
+
+    def _get_ecdsa_point_from_libsecp256k1_pubkey_object(pubkey) -> ecdsa.ellipticcurve.Point:
         pubkey_serialized = create_string_buffer(65)
         pubkey_size = c_size_t(65)
         _libsecp256k1.secp256k1_ec_pubkey_serialize(
@@ -139,7 +138,39 @@
         y = int.from_bytes(pubkey_serialized[33:], byteorder="big")
         return ecdsa.ellipticcurve.Point(curve_secp256k1, x, y, curve_order)
 
-    def sign(self: ecdsa.ecdsa.Private_key, hash: int, random_k: int):
+    def add(self: ecdsa.ellipticcurve.Point, other: ecdsa.ellipticcurve.Point) -> ecdsa.ellipticcurve.Point:
+        if self.curve() != curve_secp256k1:
+            # this operation is not on the secp256k1 curve; use original implementation
+            return _patched_functions.orig_add(self, other)
+        if self == point_at_infinity: return other
+        if other == point_at_infinity: return self
+
+        pubkey1 = _get_ptr_to_well_formed_pubkey_string_buffer_from_ecdsa_point(self)
+        pubkey2 = _get_ptr_to_well_formed_pubkey_string_buffer_from_ecdsa_point(other)
+        pubkey_sum = create_string_buffer(64)
+
+        pubkey1 = cast(pubkey1, c_char_p)
+        pubkey2 = cast(pubkey2, c_char_p)
+        array_of_pubkey_ptrs = (c_char_p * 2)(pubkey1, pubkey2)
+        r = _libsecp256k1.secp256k1_ec_pubkey_combine(_libsecp256k1.ctx, pubkey_sum, array_of_pubkey_ptrs, 2)
+        if not r:
+            return point_at_infinity
+        return _get_ecdsa_point_from_libsecp256k1_pubkey_object(pubkey_sum)
+
+    def mul(self: ecdsa.ellipticcurve.Point, other: int) -> ecdsa.ellipticcurve.Point:
+        if self.curve() != curve_secp256k1:
+            # this operation is not on the secp256k1 curve; use original implementation
+            return _patched_functions.orig_mul(self, other)
+        other %= curve_order
+        if self == point_at_infinity or other == 0:
+            return point_at_infinity
+        pubkey = _get_ptr_to_well_formed_pubkey_string_buffer_from_ecdsa_point(self)
+        r = _libsecp256k1.secp256k1_ec_pubkey_tweak_mul(_libsecp256k1.ctx, pubkey, other.to_bytes(32, byteorder="big"))
+        if not r:
+            return point_at_infinity
+        return _get_ecdsa_point_from_libsecp256k1_pubkey_object(pubkey)
+
+    def sign(self: ecdsa.ecdsa.Private_key, hash: int, random_k: int) -> ecdsa.ecdsa.Signature:
         # note: random_k is ignored
         if self.public_key.curve != curve_secp256k1:
             # this operation is not on the secp256k1 curve; use original implementation
@@ -148,14 +179,6 @@
         nonce_function = None
         sig = create_string_buffer(64)
         sig_hash_bytes = hash.to_bytes(32, byteorder="big")
-<<<<<<< HEAD
-        _libsecp256k1.secp256k1_ecdsa_sign(
-            _libsecp256k1.ctx, sig, sig_hash_bytes, secret_exponent.to_bytes(32, byteorder="big"), nonce_function, None)
-        compact_signature = create_string_buffer(64)
-        _libsecp256k1.secp256k1_ecdsa_signature_serialize_compact(_libsecp256k1.ctx, compact_signature, sig)
-        r = int.from_bytes(compact_signature[:32], byteorder="big")
-        s = int.from_bytes(compact_signature[32:], byteorder="big")
-=======
         def sign_with_extra_entropy(extra_entropy):
             ret = _libsecp256k1.secp256k1_ecdsa_sign(
                 _libsecp256k1.ctx, sig, sig_hash_bytes, secret_exponent.to_bytes(32, byteorder="big"),
@@ -174,10 +197,9 @@
             counter += 1
             extra_entropy = counter.to_bytes(32, byteorder="little")
             r, s = sign_with_extra_entropy(extra_entropy=extra_entropy)
->>>>>>> 01fc0484
         return ecdsa.ecdsa.Signature(r, s)
 
-    def verify(self: ecdsa.ecdsa.Public_key, hash: int, signature: ecdsa.ecdsa.Signature):
+    def verify(self: ecdsa.ecdsa.Public_key, hash: int, signature: ecdsa.ecdsa.Signature) -> bool:
         if self.curve != curve_secp256k1:
             # this operation is not on the secp256k1 curve; use original implementation
             return _patched_functions.orig_verify(self, hash, signature)
@@ -201,6 +223,7 @@
     _patched_functions.fast_sign   = sign
     _patched_functions.fast_verify = verify
     _patched_functions.fast_mul    = mul
+    _patched_functions.fast_add    = add
 
     _patched_functions.prepared_to_patch = True
 
@@ -216,7 +239,7 @@
     ecdsa.ecdsa.Private_key.sign      = _patched_functions.fast_sign
     ecdsa.ecdsa.Public_key.verifies   = _patched_functions.fast_verify
     ecdsa.ellipticcurve.Point.__mul__ = _patched_functions.fast_mul
-    # ecdsa.ellipticcurve.Point.__add__ = ...  # TODO??
+    ecdsa.ellipticcurve.Point.__add__ = _patched_functions.fast_add
 
     _patched_functions.monkey_patching_active = True
 
@@ -229,6 +252,7 @@
     ecdsa.ecdsa.Private_key.sign      = _patched_functions.orig_sign
     ecdsa.ecdsa.Public_key.verifies   = _patched_functions.orig_verify
     ecdsa.ellipticcurve.Point.__mul__ = _patched_functions.orig_mul
+    ecdsa.ellipticcurve.Point.__add__ = _patched_functions.orig_add
 
     _patched_functions.monkey_patching_active = False
 

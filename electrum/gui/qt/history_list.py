#!/usr/bin/env python
#
# Electrum - lightweight Bitcoin client
# Copyright (C) 2015 Thomas Voegtlin
#
# Permission is hereby granted, free of charge, to any person
# obtaining a copy of this software and associated documentation files
# (the "Software"), to deal in the Software without restriction,
# including without limitation the rights to use, copy, modify, merge,
# publish, distribute, sublicense, and/or sell copies of the Software,
# and to permit persons to whom the Software is furnished to do so,
# subject to the following conditions:
#
# The above copyright notice and this permission notice shall be
# included in all copies or substantial portions of the Software.
#
# THE SOFTWARE IS PROVIDED "AS IS", WITHOUT WARRANTY OF ANY KIND,
# EXPRESS OR IMPLIED, INCLUDING BUT NOT LIMITED TO THE WARRANTIES OF
# MERCHANTABILITY, FITNESS FOR A PARTICULAR PURPOSE AND
# NONINFRINGEMENT. IN NO EVENT SHALL THE AUTHORS OR COPYRIGHT HOLDERS
# BE LIABLE FOR ANY CLAIM, DAMAGES OR OTHER LIABILITY, WHETHER IN AN
# ACTION OF CONTRACT, TORT OR OTHERWISE, ARISING FROM, OUT OF OR IN
# CONNECTION WITH THE SOFTWARE OR THE USE OR OTHER DEALINGS IN THE
# SOFTWARE.

import os
import datetime
from datetime import date
from typing import TYPE_CHECKING, Tuple, Dict
import threading
from enum import IntEnum
from decimal import Decimal

from PyQt5.QtGui import QMouseEvent, QFont, QBrush, QColor
from PyQt5.QtCore import (Qt, QPersistentModelIndex, QModelIndex, QAbstractItemModel,
                          QSortFilterProxyModel, QVariant, QItemSelectionModel, QDate, QPoint)
from PyQt5.QtWidgets import (QMenu, QHeaderView, QLabel, QMessageBox,
                             QPushButton, QComboBox, QVBoxLayout, QCalendarWidget,
                             QGridLayout)

from electrum.address_synchronizer import TX_HEIGHT_LOCAL
from electrum.i18n import _
from electrum.util import (block_explorer_URL, profiler, TxMinedInfo,
                           OrderedDictWithIndex, timestamp_to_datetime)
from electrum.logging import get_logger, Logger

from .util import (read_QIcon, MONOSPACE_FONT, Buttons, CancelButton, OkButton,
                   filename_field, MyTreeView, AcceptFileDragDrop, WindowModalDialog,
                   CloseButton, webopen)

if TYPE_CHECKING:
    from electrum.wallet import Abstract_Wallet


_logger = get_logger(__name__)


try:
    from electrum.plot import plot_history, NothingToPlotException
except:
    _logger.info("could not import electrum.plot. This feature needs matplotlib to be installed.")
    plot_history = None

# note: this list needs to be kept in sync with another in kivy
TX_ICONS = [
    "unconfirmed.png",
    "warning.png",
    "unconfirmed.png",
    "offline_tx.png",
    "clock1.png",
    "clock2.png",
    "clock3.png",
    "clock4.png",
    "clock5.png",
    "confirmed.png",
]

class HistoryColumns(IntEnum):
    STATUS_ICON = 0
    STATUS_TEXT = 1
    DESCRIPTION = 2
    COIN_VALUE = 3
    RUNNING_COIN_BALANCE = 4
    FIAT_VALUE = 5
    FIAT_ACQ_PRICE = 6
    FIAT_CAP_GAINS = 7
    TXID = 8

class HistorySortModel(QSortFilterProxyModel):
    def lessThan(self, source_left: QModelIndex, source_right: QModelIndex):
        item1 = self.sourceModel().data(source_left, Qt.UserRole)
        item2 = self.sourceModel().data(source_right, Qt.UserRole)
        if item1 is None or item2 is None:
            raise Exception(f'UserRole not set for column {source_left.column()}')
        v1 = item1.value()
        v2 = item2.value()
        if v1 is None or isinstance(v1, Decimal) and v1.is_nan(): v1 = -float("inf")
        if v2 is None or isinstance(v2, Decimal) and v2.is_nan(): v2 = -float("inf")
        try:
            return v1 < v2
        except:
            return False

class HistoryModel(QAbstractItemModel, Logger):

    def __init__(self, parent):
        QAbstractItemModel.__init__(self, parent)
        Logger.__init__(self)
        self.parent = parent
        self.view = None  # type: HistoryList
        self.transactions = OrderedDictWithIndex()
        self.tx_status_cache = {}  # type: Dict[str, Tuple[int, str]]
        self.summary = None

    def set_view(self, history_list: 'HistoryList'):
        # FIXME HistoryModel and HistoryList mutually depend on each other.
        # After constructing both, this method needs to be called.
        self.view = history_list  # type: HistoryList
        self.set_visibility_of_columns()

    def columnCount(self, parent: QModelIndex):
        return len(HistoryColumns)

    def rowCount(self, parent: QModelIndex):
        return len(self.transactions)

    def index(self, row: int, column: int, parent: QModelIndex):
        return self.createIndex(row, column)

    def data(self, index: QModelIndex, role: Qt.ItemDataRole) -> QVariant:
        # note: this method is performance-critical.
        # it is called a lot, and so must run extremely fast.
        assert index.isValid()
        col = index.column()
        tx_item = self.transactions.value_from_pos(index.row())
        tx_hash = tx_item['txid']
        conf = tx_item['confirmations']
        txpos = tx_item['txpos_in_block'] or 0
        height = tx_item['height']
        try:
            status, status_str = self.tx_status_cache[tx_hash]
        except KeyError:
            tx_mined_info = self.tx_mined_info_from_tx_item(tx_item)
            status, status_str = self.parent.wallet.get_tx_status(tx_hash, tx_mined_info)
        if role == Qt.UserRole:
            # for sorting
            d = {
                HistoryColumns.STATUS_ICON:
                    # height breaks ties for unverified txns
                    # txpos breaks ties for verified same block txns
                    (conf, -status, -height, -txpos),
                HistoryColumns.STATUS_TEXT: status_str,
                HistoryColumns.DESCRIPTION: tx_item['label'],
                HistoryColumns.COIN_VALUE:  tx_item['value'].value,
                HistoryColumns.RUNNING_COIN_BALANCE: tx_item['balance'].value,
                HistoryColumns.FIAT_VALUE:
                    tx_item['fiat_value'].value if 'fiat_value' in tx_item else None,
                HistoryColumns.FIAT_ACQ_PRICE:
                    tx_item['acquisition_price'].value if 'acquisition_price' in tx_item else None,
                HistoryColumns.FIAT_CAP_GAINS:
                    tx_item['capital_gain'].value if 'capital_gain' in tx_item else None,
                HistoryColumns.TXID: tx_hash,
            }
            return QVariant(d[col])
        if role not in (Qt.DisplayRole, Qt.EditRole):
            if col == HistoryColumns.STATUS_ICON and role == Qt.DecorationRole:
                return QVariant(read_QIcon(TX_ICONS[status]))
            elif col == HistoryColumns.STATUS_ICON and role == Qt.ToolTipRole:
                return QVariant(str(conf) + _(" confirmation" + ("s" if conf != 1 else "")))
            elif col > HistoryColumns.DESCRIPTION and role == Qt.TextAlignmentRole:
                return QVariant(Qt.AlignRight | Qt.AlignVCenter)
            elif col != HistoryColumns.STATUS_TEXT and role == Qt.FontRole:
                monospace_font = QFont(MONOSPACE_FONT)
                return QVariant(monospace_font)
<<<<<<< HEAD
            elif col == HistoryColumns.DESCRIPTION and role == Qt.DecorationRole \
                    and self.parent.wallet.invoices.paid.get(tx_hash):
                return QVariant(read_QIcon("seal"))
            elif col in (HistoryColumns.DESCRIPTION, HistoryColumns.COIN_VALUE) \
=======
            #elif col == HistoryColumns.DESCRIPTION and role == Qt.DecorationRole and not is_lightning\
            #        and self.parent.wallet.invoices.paid.get(tx_hash):
            #    return QVariant(read_QIcon("seal"))
            elif col in (HistoryColumns.DESCRIPTION, HistoryColumns.AMOUNT) \
>>>>>>> 01fc0484
                    and role == Qt.ForegroundRole and tx_item['value'].value < 0:
                red_brush = QBrush(QColor("#BC1E1E"))
                return QVariant(red_brush)
            elif col == HistoryColumns.FIAT_VALUE and role == Qt.ForegroundRole \
                    and not tx_item.get('fiat_default') and tx_item.get('fiat_value') is not None:
                blue_brush = QBrush(QColor("#1E1EFF"))
                return QVariant(blue_brush)
            return QVariant()
        if col == HistoryColumns.STATUS_TEXT:
            return QVariant(status_str)
        elif col == HistoryColumns.DESCRIPTION:
            return QVariant(tx_item['label'])
        elif col == HistoryColumns.COIN_VALUE:
            value = tx_item['value'].value
            v_str = self.parent.format_amount(value, is_diff=True, whitespaces=True)
            return QVariant(v_str)
        elif col == HistoryColumns.RUNNING_COIN_BALANCE:
            balance = tx_item['balance'].value
            balance_str = self.parent.format_amount(balance, whitespaces=True)
            return QVariant(balance_str)
        elif col == HistoryColumns.FIAT_VALUE and 'fiat_value' in tx_item:
            value_str = self.parent.fx.format_fiat(tx_item['fiat_value'].value)
            return QVariant(value_str)
        elif col == HistoryColumns.FIAT_ACQ_PRICE and \
                tx_item['value'].value < 0 and 'acquisition_price' in tx_item:
            # fixme: should use is_mine
            acq = tx_item['acquisition_price'].value
            return QVariant(self.parent.fx.format_fiat(acq))
        elif col == HistoryColumns.FIAT_CAP_GAINS and 'capital_gain' in tx_item:
            cg = tx_item['capital_gain'].value
            return QVariant(self.parent.fx.format_fiat(cg))
        elif col == HistoryColumns.TXID:
            return QVariant(tx_hash) if not is_lightning else QVariant('')
        return QVariant()

    def parent(self, index: QModelIndex):
        return QModelIndex()

    def hasChildren(self, index: QModelIndex):
        return not index.isValid()

    def update_label(self, row):
        tx_item = self.transactions.value_from_pos(row)
<<<<<<< HEAD
        tx_item['label'] = self.parent.wallet.get_label(tx_item['txid'])
        topLeft = bottomRight = self.createIndex(row, 2)
=======
        tx_item['label'] = self.parent.wallet.get_label(get_item_key(tx_item))
        topLeft = bottomRight = self.createIndex(row, HistoryColumns.DESCRIPTION)
>>>>>>> 01fc0484
        self.dataChanged.emit(topLeft, bottomRight, [Qt.DisplayRole])

    def get_domain(self):
        '''Overridden in address_dialog.py'''
        return self.parent.wallet.get_addresses()

    @profiler
    def refresh(self, reason: str):
        self.logger.info(f"refreshing... reason: {reason}")
        assert self.parent.gui_thread == threading.current_thread(), 'must be called from GUI thread'
        assert self.view, 'view not set'
        selected = self.view.selectionModel().currentIndex()
        selected_row = None
        if selected:
            selected_row = selected.row()
        fx = self.parent.fx
        if fx: fx.history_used_spot = False
        r = self.parent.wallet.get_full_history(domain=self.get_domain(), from_timestamp=None, to_timestamp=None, fx=fx)
        self.set_visibility_of_columns()
        if r['transactions'] == list(self.transactions.values()):
            return
        old_length = len(self.transactions)
        if old_length != 0:
            self.beginRemoveRows(QModelIndex(), 0, old_length)
            self.transactions.clear()
            self.endRemoveRows()
        self.beginInsertRows(QModelIndex(), 0, len(r['transactions'])-1)
        for tx_item in r['transactions']:
            txid = tx_item['txid']
            self.transactions[txid] = tx_item
        self.endInsertRows()
        if selected_row:
            self.view.selectionModel().select(self.createIndex(selected_row, 0), QItemSelectionModel.Rows | QItemSelectionModel.SelectCurrent)
        self.view.filter()
        # update summary
        self.summary = r['summary']
        if not self.view.years and self.transactions:
            start_date = date.today()
            end_date = date.today()
            if len(self.transactions) > 0:
                start_date = self.transactions.value_from_pos(0).get('date') or start_date
                end_date = self.transactions.value_from_pos(len(self.transactions) - 1).get('date') or end_date
            self.view.years = [str(i) for i in range(start_date.year, end_date.year + 1)]
            self.view.period_combo.insertItems(1, self.view.years)
        # update tx_status_cache
        self.tx_status_cache.clear()
        for txid, tx_item in self.transactions.items():
            tx_mined_info = self.tx_mined_info_from_tx_item(tx_item)
            self.tx_status_cache[txid] = self.parent.wallet.get_tx_status(txid, tx_mined_info)

    def set_visibility_of_columns(self):
        def set_visible(col: int, b: bool):
            self.view.showColumn(col) if b else self.view.hideColumn(col)
        # txid
        set_visible(HistoryColumns.TXID, False)
        # fiat
        history = self.parent.fx.show_history()
        cap_gains = self.parent.fx.get_history_capital_gains_config()
        set_visible(HistoryColumns.FIAT_VALUE, history)
        set_visible(HistoryColumns.FIAT_ACQ_PRICE, history and cap_gains)
        set_visible(HistoryColumns.FIAT_CAP_GAINS, history and cap_gains)

    def update_fiat(self, row, idx):
        tx_item = self.transactions.value_from_pos(row)
        key = tx_item['txid']
        fee = tx_item.get('fee')
        value = tx_item['value'].value
        fiat_fields = self.parent.wallet.get_tx_item_fiat(key, value, self.parent.fx, fee.value if fee else None)
        tx_item.update(fiat_fields)
        self.dataChanged.emit(idx, idx, [Qt.DisplayRole, Qt.ForegroundRole])

    def update_tx_mined_status(self, tx_hash: str, tx_mined_info: TxMinedInfo):
        try:
            row = self.transactions.pos_from_key(tx_hash)
            tx_item = self.transactions[tx_hash]
        except KeyError:
            return
        self.tx_status_cache[tx_hash] = self.parent.wallet.get_tx_status(tx_hash, tx_mined_info)
        tx_item.update({
            'confirmations':  tx_mined_info.conf,
            'timestamp':      tx_mined_info.timestamp,
            'txpos_in_block': tx_mined_info.txpos,
            'date':           timestamp_to_datetime(tx_mined_info.timestamp),
        })
        topLeft = self.createIndex(row, 0)
        bottomRight = self.createIndex(row, len(HistoryColumns) - 1)
        self.dataChanged.emit(topLeft, bottomRight)

    def on_fee_histogram(self):
        for tx_hash, tx_item in list(self.transactions.items()):
            tx_mined_info = self.tx_mined_info_from_tx_item(tx_item)
            if tx_mined_info.conf > 0:
                # note: we could actually break here if we wanted to rely on the order of txns in self.transactions
                continue
            self.update_tx_mined_status(tx_hash, tx_mined_info)

    def headerData(self, section: int, orientation: Qt.Orientation, role: Qt.ItemDataRole):
        assert orientation == Qt.Horizontal
        if role != Qt.DisplayRole:
            return None
        fx = self.parent.fx
        fiat_title = 'n/a fiat value'
        fiat_acq_title = 'n/a fiat acquisition price'
        fiat_cg_title = 'n/a fiat capital gains'
        if fx and fx.show_history():
            fiat_title = '%s '%fx.ccy + _('Value')
            fiat_acq_title = '%s '%fx.ccy + _('Acquisition price')
            fiat_cg_title =  '%s '%fx.ccy + _('Capital Gains')
        return {
            HistoryColumns.STATUS_ICON: '',
            HistoryColumns.STATUS_TEXT: _('Date'),
            HistoryColumns.DESCRIPTION: _('Description'),
            HistoryColumns.COIN_VALUE: _('Amount'),
            HistoryColumns.RUNNING_COIN_BALANCE: _('Balance'),
            HistoryColumns.FIAT_VALUE: fiat_title,
            HistoryColumns.FIAT_ACQ_PRICE: fiat_acq_title,
            HistoryColumns.FIAT_CAP_GAINS: fiat_cg_title,
            HistoryColumns.TXID: 'TXID',
        }[section]

    def flags(self, idx):
        extra_flags = Qt.NoItemFlags # type: Qt.ItemFlag
        if idx.column() in self.view.editable_columns:
            extra_flags |= Qt.ItemIsEditable
        return super().flags(idx) | extra_flags

    @staticmethod
    def tx_mined_info_from_tx_item(tx_item):
        tx_mined_info = TxMinedInfo(height=tx_item['height'],
                                    conf=tx_item['confirmations'],
                                    timestamp=tx_item['timestamp'])
        return tx_mined_info

class HistoryList(MyTreeView, AcceptFileDragDrop):
    filter_columns = [HistoryColumns.STATUS_TEXT,
                      HistoryColumns.DESCRIPTION,
                      HistoryColumns.COIN_VALUE,
                      HistoryColumns.TXID]

    def tx_item_from_proxy_row(self, proxy_row):
        hm_idx = self.model().mapToSource(self.model().index(proxy_row, 0))
        return self.hm.transactions.value_from_pos(hm_idx.row())

    def should_hide(self, proxy_row):
        if self.start_timestamp and self.end_timestamp:
            tx_item = self.tx_item_from_proxy_row(proxy_row)
            date = tx_item['date']
            if date:
                in_interval = self.start_timestamp <= date <= self.end_timestamp
                if not in_interval:
                    return True
            return False

    def __init__(self, parent, model: HistoryModel):
        super().__init__(parent, self.create_menu, stretch_column=HistoryColumns.DESCRIPTION)
        self.hm = model
        self.proxy = HistorySortModel(self)
        self.proxy.setSourceModel(model)
        self.setModel(self.proxy)

        self.config = parent.config
        AcceptFileDragDrop.__init__(self, ".txn")
        self.setSortingEnabled(True)
        self.start_timestamp = None
        self.end_timestamp = None
        self.years = []
        self.create_toolbar_buttons()
        self.wallet = self.parent.wallet  # type: Abstract_Wallet
        self.sortByColumn(HistoryColumns.STATUS_ICON, Qt.AscendingOrder)
        self.editable_columns |= {HistoryColumns.FIAT_VALUE}

        self.header().setStretchLastSection(False)
        for col in HistoryColumns:
            sm = QHeaderView.Stretch if col == self.stretch_column else QHeaderView.ResizeToContents
            self.header().setSectionResizeMode(col, sm)

    def format_date(self, d):
        return str(datetime.date(d.year, d.month, d.day)) if d else _('None')

    def on_combo(self, x):
        s = self.period_combo.itemText(x)
        x = s == _('Custom')
        self.start_button.setEnabled(x)
        self.end_button.setEnabled(x)
        if s == _('All'):
            self.start_timestamp = None
            self.end_timestamp = None
            self.start_button.setText("-")
            self.end_button.setText("-")
        else:
            try:
                year = int(s)
            except:
                return
            self.start_timestamp = start_date = datetime.datetime(year, 1, 1)
            self.end_timestamp = end_date = datetime.datetime(year+1, 1, 1)
            self.start_button.setText(_('From') + ' ' + self.format_date(start_date))
            self.end_button.setText(_('To') + ' ' + self.format_date(end_date))
        self.hide_rows()

    def create_toolbar_buttons(self):
        self.period_combo = QComboBox()
        self.start_button = QPushButton('-')
        self.start_button.pressed.connect(self.select_start_date)
        self.start_button.setEnabled(False)
        self.end_button = QPushButton('-')
        self.end_button.pressed.connect(self.select_end_date)
        self.end_button.setEnabled(False)
        self.period_combo.addItems([_('All'), _('Custom')])
        self.period_combo.activated.connect(self.on_combo)

    def get_toolbar_buttons(self):
        return self.period_combo, self.start_button, self.end_button

    def on_hide_toolbar(self):
        self.start_timestamp = None
        self.end_timestamp = None
        self.hide_rows()

    def save_toolbar_state(self, state, config):
        config.set_key('show_toolbar_history', state)

    def select_start_date(self):
        self.start_timestamp = self.select_date(self.start_button)
        self.hide_rows()

    def select_end_date(self):
        self.end_timestamp = self.select_date(self.end_button)
        self.hide_rows()

    def select_date(self, button):
        d = WindowModalDialog(self, _("Select date"))
        d.setMinimumSize(600, 150)
        d.date = None
        vbox = QVBoxLayout()
        def on_date(date):
            d.date = date
        cal = QCalendarWidget()
        cal.setGridVisible(True)
        cal.clicked[QDate].connect(on_date)
        vbox.addWidget(cal)
        vbox.addLayout(Buttons(OkButton(d), CancelButton(d)))
        d.setLayout(vbox)
        if d.exec_():
            if d.date is None:
                return None
            date = d.date.toPyDate()
            button.setText(self.format_date(date))
            return datetime.datetime(date.year, date.month, date.day)

    def show_summary(self):
        h = self.model().sourceModel().summary
        if not h:
            self.parent.show_message(_("Nothing to summarize."))
            return
        start_date = h.get('start_date')
        end_date = h.get('end_date')
        format_amount = lambda x: self.parent.format_amount(x.value) + ' ' + self.parent.base_unit()
        d = WindowModalDialog(self, _("Summary"))
        d.setMinimumSize(600, 150)
        vbox = QVBoxLayout()
        grid = QGridLayout()
        grid.addWidget(QLabel(_("Start")), 0, 0)
        grid.addWidget(QLabel(self.format_date(start_date)), 0, 1)
        grid.addWidget(QLabel(str(h.get('fiat_start_value')) + '/BTC'), 0, 2)
        grid.addWidget(QLabel(_("Initial balance")), 1, 0)
        grid.addWidget(QLabel(format_amount(h['start_balance'])), 1, 1)
        grid.addWidget(QLabel(str(h.get('fiat_start_balance'))), 1, 2)
        grid.addWidget(QLabel(_("End")), 2, 0)
        grid.addWidget(QLabel(self.format_date(end_date)), 2, 1)
        grid.addWidget(QLabel(str(h.get('fiat_end_value')) + '/BTC'), 2, 2)
        grid.addWidget(QLabel(_("Final balance")), 4, 0)
        grid.addWidget(QLabel(format_amount(h['end_balance'])), 4, 1)
        grid.addWidget(QLabel(str(h.get('fiat_end_balance'))), 4, 2)
        grid.addWidget(QLabel(_("Income")), 5, 0)
        grid.addWidget(QLabel(format_amount(h.get('incoming'))), 5, 1)
        grid.addWidget(QLabel(str(h.get('fiat_incoming'))), 5, 2)
        grid.addWidget(QLabel(_("Expenditures")), 6, 0)
        grid.addWidget(QLabel(format_amount(h.get('outgoing'))), 6, 1)
        grid.addWidget(QLabel(str(h.get('fiat_outgoing'))), 6, 2)
        grid.addWidget(QLabel(_("Capital gains")), 7, 0)
        grid.addWidget(QLabel(str(h.get('fiat_capital_gains'))), 7, 2)
        grid.addWidget(QLabel(_("Unrealized gains")), 8, 0)
        grid.addWidget(QLabel(str(h.get('fiat_unrealized_gains', ''))), 8, 2)
        vbox.addLayout(grid)
        vbox.addLayout(Buttons(CloseButton(d)))
        d.setLayout(vbox)
        d.exec_()

    def plot_history_dialog(self):
        if plot_history is None:
            self.parent.show_message(
                _("Can't plot history.") + '\n' +
                _("Perhaps some dependencies are missing...") + " (matplotlib?)")
            return
        try:
            plt = plot_history(list(self.hm.transactions.values()))
            plt.show()
        except NothingToPlotException as e:
            self.parent.show_message(str(e))

    def on_edited(self, index, user_role, text):
        index = self.model().mapToSource(index)
        row, column = index.row(), index.column()
        tx_item = self.hm.transactions.value_from_pos(row)
        key = tx_item['txid']
        if column == HistoryColumns.DESCRIPTION:
            if self.wallet.set_label(key, text): #changed
                self.hm.update_label(row)
                self.parent.update_completions()
        elif column == HistoryColumns.FIAT_VALUE:
            self.wallet.set_fiat_value(key, self.parent.fx.ccy, text, self.parent.fx, tx_item['value'].value)
            value = tx_item['value'].value
            if value is not None:
                self.hm.update_fiat(row, index)
        else:
            assert False

    def mouseDoubleClickEvent(self, event: QMouseEvent):
        idx = self.indexAt(event.pos())
        if not idx.isValid():
            return
        tx_item = self.tx_item_from_proxy_row(idx.row())
        if self.hm.flags(self.model().mapToSource(idx)) & Qt.ItemIsEditable:
            super().mouseDoubleClickEvent(event)
        else:
            self.show_transaction(tx_item)

    def show_transaction(self, tx_item):
        if tx_item.get('lightning'):
            return
        tx_hash = tx_item['txid']
        tx = self.wallet.db.get_transaction(tx_hash)
        if not tx:
            return
        label = self.wallet.get_label(tx_hash) or None # prefer 'None' if not defined (force tx dialog to hide Description field if missing)
        self.parent.show_transaction(tx, tx_desc=label)

    def add_copy_menu(self, menu, idx):
        cc = menu.addMenu(_("Copy"))
        for column in HistoryColumns:
            if self.isColumnHidden(column):
                continue
            column_title = self.hm.headerData(column, Qt.Horizontal, Qt.DisplayRole)
            idx2 = idx.sibling(idx.row(), column)
            column_data = (self.hm.data(idx2, Qt.DisplayRole).value() or '').strip()
            cc.addAction(column_title,
                         lambda text=column_data, title=column_title:
                         self.place_text_on_clipboard(text, title=title))

    def create_menu(self, position: QPoint):
        org_idx: QModelIndex = self.indexAt(position)
        idx = self.proxy.mapToSource(org_idx)
        if not idx.isValid():
            # can happen e.g. before list is populated for the first time
            return
        tx_item = self.hm.transactions.value_from_pos(idx.row())
<<<<<<< HEAD
        column = idx.column()
        if column == HistoryColumns.STATUS_ICON:
            column_title = _('Transaction ID')
            column_data = tx_item['txid']
        else:
            column_title = self.hm.headerData(column, Qt.Horizontal, Qt.DisplayRole)
            column_data = self.hm.data(idx, Qt.DisplayRole).value()
=======
        if tx_item.get('lightning'):
            return
>>>>>>> 01fc0484
        tx_hash = tx_item['txid']
        tx = self.wallet.db.get_transaction(tx_hash)
        if not tx:
            return
        tx_URL = block_explorer_URL(self.config, 'tx', tx_hash)
        height = self.wallet.get_tx_height(tx_hash).height
        is_relevant, is_mine, v, fee = self.wallet.get_wallet_delta(tx)
        is_unconfirmed = height <= 0
        pr_key = self.wallet.invoices.paid.get(tx_hash)
        menu = QMenu()
        if height == TX_HEIGHT_LOCAL:
            menu.addAction(_("Remove"), lambda: self.remove_local_tx(tx_hash))
<<<<<<< HEAD

        amount_columns = [HistoryColumns.COIN_VALUE, HistoryColumns.RUNNING_COIN_BALANCE, HistoryColumns.FIAT_VALUE, HistoryColumns.FIAT_ACQ_PRICE, HistoryColumns.FIAT_CAP_GAINS]
        if column in amount_columns:
            column_data = column_data.strip()
        menu.addAction(_("Copy {}").format(column_title), lambda: self.parent.app.clipboard().setText(column_data))

=======
        menu.addAction(_("Copy Transaction ID"), lambda: self.place_text_on_clipboard(tx_hash, title="TXID"))
        self.add_copy_menu(menu, idx)
>>>>>>> 01fc0484
        for c in self.editable_columns:
            if self.isColumnHidden(c): continue
            label = self.hm.headerData(c, Qt.Horizontal, Qt.DisplayRole)
            # TODO use siblingAtColumn when min Qt version is >=5.11
            persistent = QPersistentModelIndex(org_idx.sibling(org_idx.row(), c))
            menu.addAction(_("Edit {}").format(label), lambda p=persistent: self.edit(QModelIndex(p)))
        menu.addAction(_("Details"), lambda: self.show_transaction(tx_item))
        if is_unconfirmed and tx:
            # note: the current implementation of RBF *needs* the old tx fee
            rbf = is_mine and not tx.is_final() and fee is not None
            if rbf:
                menu.addAction(_("Increase fee"), lambda: self.parent.bump_fee_dialog(tx))
            else:
                child_tx = self.wallet.cpfp(tx, 0)
                if child_tx:
                    menu.addAction(_("Child pays for parent"), lambda: self.parent.cpfp(tx, child_tx))
        if pr_key:
            menu.addAction(read_QIcon("seal"), _("View invoice"), lambda: self.parent.show_invoice(pr_key))
        if tx_URL:
            menu.addAction(_("View on block explorer"), lambda: webopen(tx_URL))
        menu.exec_(self.viewport().mapToGlobal(position))

    def remove_local_tx(self, delete_tx):
        to_delete = {delete_tx}
        to_delete |= self.wallet.get_depending_transactions(delete_tx)
        question = _("Are you sure you want to remove this transaction?")
        if len(to_delete) > 1:
            question = (_("Are you sure you want to remove this transaction and {} child transactions?")
                        .format(len(to_delete) - 1))
        if not self.parent.question(msg=question,
                                    title=_("Please confirm")):
            return
        for tx in to_delete:
            self.wallet.remove_transaction(tx)
        self.wallet.storage.write()
        # need to update at least: history_list, utxo_list, address_list
        self.parent.need_update.set()

    def onFileAdded(self, fn):
        try:
            with open(fn) as f:
                tx = self.parent.tx_from_text(f.read())
                self.parent.save_transaction_into_wallet(tx)
        except IOError as e:
            self.parent.show_error(e)

    def export_history_dialog(self):
        d = WindowModalDialog(self, _('Export History'))
        d.setMinimumSize(400, 200)
        vbox = QVBoxLayout(d)
        defaultname = os.path.expanduser('~/electrum-history.csv')
        select_msg = _('Select file to export your wallet transactions to')
        hbox, filename_e, csv_button = filename_field(self, self.config, defaultname, select_msg)
        vbox.addLayout(hbox)
        vbox.addStretch(1)
        hbox = Buttons(CancelButton(d), OkButton(d, _('Export')))
        vbox.addLayout(hbox)
        #run_hook('export_history_dialog', self, hbox)
        self.update()
        if not d.exec_():
            return
        filename = filename_e.text()
        if not filename:
            return
        try:
            self.do_export_history(filename, csv_button.isChecked())
        except (IOError, os.error) as reason:
            export_error_label = _("Electrum was unable to produce a transaction export.")
            self.parent.show_critical(export_error_label + "\n" + str(reason), title=_("Unable to export history"))
            return
        self.parent.show_message(_("Your wallet history has been successfully exported."))

    def do_export_history(self, file_name, is_csv):
        hist = self.wallet.get_full_history(domain=self.hm.get_domain(),
                                            from_timestamp=None,
                                            to_timestamp=None,
                                            fx=self.parent.fx,
                                            show_fees=True)
        txns = hist['transactions']
        lines = []
        if is_csv:
            for item in txns:
                lines.append([item['txid'],
                              item.get('label', ''),
                              item['confirmations'],
                              item['value'],
                              item.get('fiat_value', ''),
                              item.get('fee', ''),
                              item.get('fiat_fee', ''),
                              item['date']])
        with open(file_name, "w+", encoding='utf-8') as f:
            if is_csv:
                import csv
                transaction = csv.writer(f, lineterminator='\n')
                transaction.writerow(["transaction_hash",
                                      "label",
                                      "confirmations",
                                      "value",
                                      "fiat_value",
                                      "fee",
                                      "fiat_fee",
                                      "timestamp"])
                for line in lines:
                    transaction.writerow(line)
            else:
                from electrum.util import json_encode
                f.write(json_encode(txns))

    def text_txid_from_coordinate(self, row, col):
        idx = self.model().mapToSource(self.model().index(row, col))
        tx_item = self.hm.transactions.value_from_pos(idx.row())
        return self.hm.data(idx, Qt.DisplayRole).value(), tx_item['txid']<|MERGE_RESOLUTION|>--- conflicted
+++ resolved
@@ -24,6 +24,7 @@
 # SOFTWARE.
 
 import os
+import sys
 import datetime
 from datetime import date
 from typing import TYPE_CHECKING, Tuple, Dict
@@ -38,10 +39,11 @@
                              QPushButton, QComboBox, QVBoxLayout, QCalendarWidget,
                              QGridLayout)
 
-from electrum.address_synchronizer import TX_HEIGHT_LOCAL
+from electrum.address_synchronizer import TX_HEIGHT_LOCAL, TX_HEIGHT_FUTURE
 from electrum.i18n import _
 from electrum.util import (block_explorer_URL, profiler, TxMinedInfo,
-                           OrderedDictWithIndex, timestamp_to_datetime)
+                           OrderedDictWithIndex, timestamp_to_datetime,
+                           Satoshis, format_time)
 from electrum.logging import get_logger, Logger
 
 from .util import (read_QIcon, MONOSPACE_FONT, Buttons, CancelButton, OkButton,
@@ -50,6 +52,7 @@
 
 if TYPE_CHECKING:
     from electrum.wallet import Abstract_Wallet
+    from .main_window import ElectrumWindow
 
 
 _logger = get_logger(__name__)
@@ -76,15 +79,14 @@
 ]
 
 class HistoryColumns(IntEnum):
-    STATUS_ICON = 0
-    STATUS_TEXT = 1
-    DESCRIPTION = 2
-    COIN_VALUE = 3
-    RUNNING_COIN_BALANCE = 4
-    FIAT_VALUE = 5
-    FIAT_ACQ_PRICE = 6
-    FIAT_CAP_GAINS = 7
-    TXID = 8
+    STATUS = 0
+    DESCRIPTION = 1
+    AMOUNT = 2
+    BALANCE = 3
+    FIAT_VALUE = 4
+    FIAT_ACQ_PRICE = 5
+    FIAT_CAP_GAINS = 6
+    TXID = 7
 
 class HistorySortModel(QSortFilterProxyModel):
     def lessThan(self, source_left: QModelIndex, source_right: QModelIndex):
@@ -101,16 +103,18 @@
         except:
             return False
 
+def get_item_key(tx_item):
+    return tx_item.get('txid') or tx_item['payment_hash']
+
 class HistoryModel(QAbstractItemModel, Logger):
 
-    def __init__(self, parent):
+    def __init__(self, parent: 'ElectrumWindow'):
         QAbstractItemModel.__init__(self, parent)
         Logger.__init__(self)
         self.parent = parent
         self.view = None  # type: HistoryList
         self.transactions = OrderedDictWithIndex()
         self.tx_status_cache = {}  # type: Dict[str, Tuple[int, str]]
-        self.summary = None
 
     def set_view(self, history_list: 'HistoryList'):
         # FIXME HistoryModel and HistoryList mutually depend on each other.
@@ -133,56 +137,70 @@
         assert index.isValid()
         col = index.column()
         tx_item = self.transactions.value_from_pos(index.row())
-        tx_hash = tx_item['txid']
-        conf = tx_item['confirmations']
-        txpos = tx_item['txpos_in_block'] or 0
-        height = tx_item['height']
-        try:
-            status, status_str = self.tx_status_cache[tx_hash]
-        except KeyError:
-            tx_mined_info = self.tx_mined_info_from_tx_item(tx_item)
-            status, status_str = self.parent.wallet.get_tx_status(tx_hash, tx_mined_info)
+        is_lightning = tx_item.get('lightning', False)
+        timestamp = tx_item['timestamp']
+        if is_lightning:
+            status = 0
+            txpos = tx_item['txpos']
+            if timestamp is None:
+                status_str = 'unconfirmed'
+            else:
+                status_str = format_time(int(timestamp))
+        else:
+            tx_hash = tx_item['txid']
+            conf = tx_item['confirmations']
+            txpos = tx_item['txpos_in_block'] or 0
+            height = tx_item['height']
+            try:
+                status, status_str = self.tx_status_cache[tx_hash]
+            except KeyError:
+                tx_mined_info = self.tx_mined_info_from_tx_item(tx_item)
+                status, status_str = self.parent.wallet.get_tx_status(tx_hash, tx_mined_info)
+
+        # we sort by timestamp
+        if timestamp is None:
+            timestamp = float("inf")
+
         if role == Qt.UserRole:
             # for sorting
             d = {
-                HistoryColumns.STATUS_ICON:
+                HistoryColumns.STATUS:
                     # height breaks ties for unverified txns
                     # txpos breaks ties for verified same block txns
-                    (conf, -status, -height, -txpos),
-                HistoryColumns.STATUS_TEXT: status_str,
-                HistoryColumns.DESCRIPTION: tx_item['label'],
-                HistoryColumns.COIN_VALUE:  tx_item['value'].value,
-                HistoryColumns.RUNNING_COIN_BALANCE: tx_item['balance'].value,
+                    (-timestamp, conf, -status, -height, -txpos) if not is_lightning else (-timestamp, 0,0,0,-txpos),
+                HistoryColumns.DESCRIPTION:
+                    tx_item['label'] if 'label' in tx_item else None,
+                HistoryColumns.AMOUNT:
+                    (tx_item['bc_value'].value if 'bc_value' in tx_item else 0)\
+                    + (tx_item['ln_value'].value if 'ln_value' in tx_item else 0),
+                HistoryColumns.BALANCE:
+                    (tx_item['balance'].value if 'balance' in tx_item else 0)\
+                    + (tx_item['balance_msat']//1000 if 'balance_msat'in tx_item else 0),
                 HistoryColumns.FIAT_VALUE:
                     tx_item['fiat_value'].value if 'fiat_value' in tx_item else None,
                 HistoryColumns.FIAT_ACQ_PRICE:
                     tx_item['acquisition_price'].value if 'acquisition_price' in tx_item else None,
                 HistoryColumns.FIAT_CAP_GAINS:
                     tx_item['capital_gain'].value if 'capital_gain' in tx_item else None,
-                HistoryColumns.TXID: tx_hash,
+                HistoryColumns.TXID: tx_hash if not is_lightning else None,
             }
             return QVariant(d[col])
         if role not in (Qt.DisplayRole, Qt.EditRole):
-            if col == HistoryColumns.STATUS_ICON and role == Qt.DecorationRole:
-                return QVariant(read_QIcon(TX_ICONS[status]))
-            elif col == HistoryColumns.STATUS_ICON and role == Qt.ToolTipRole:
-                return QVariant(str(conf) + _(" confirmation" + ("s" if conf != 1 else "")))
+            if col == HistoryColumns.STATUS and role == Qt.DecorationRole:
+                icon = "lightning" if is_lightning else TX_ICONS[status]
+                return QVariant(read_QIcon(icon))
+            elif col == HistoryColumns.STATUS and role == Qt.ToolTipRole:
+                msg = 'lightning transaction' if is_lightning else str(conf) + _(" confirmation" + ("s" if conf != 1 else ""))
+                return QVariant(msg)
             elif col > HistoryColumns.DESCRIPTION and role == Qt.TextAlignmentRole:
                 return QVariant(Qt.AlignRight | Qt.AlignVCenter)
-            elif col != HistoryColumns.STATUS_TEXT and role == Qt.FontRole:
+            elif col != HistoryColumns.STATUS and role == Qt.FontRole:
                 monospace_font = QFont(MONOSPACE_FONT)
                 return QVariant(monospace_font)
-<<<<<<< HEAD
-            elif col == HistoryColumns.DESCRIPTION and role == Qt.DecorationRole \
-                    and self.parent.wallet.invoices.paid.get(tx_hash):
-                return QVariant(read_QIcon("seal"))
-            elif col in (HistoryColumns.DESCRIPTION, HistoryColumns.COIN_VALUE) \
-=======
             #elif col == HistoryColumns.DESCRIPTION and role == Qt.DecorationRole and not is_lightning\
             #        and self.parent.wallet.invoices.paid.get(tx_hash):
             #    return QVariant(read_QIcon("seal"))
             elif col in (HistoryColumns.DESCRIPTION, HistoryColumns.AMOUNT) \
->>>>>>> 01fc0484
                     and role == Qt.ForegroundRole and tx_item['value'].value < 0:
                 red_brush = QBrush(QColor("#BC1E1E"))
                 return QVariant(red_brush)
@@ -191,15 +209,17 @@
                 blue_brush = QBrush(QColor("#1E1EFF"))
                 return QVariant(blue_brush)
             return QVariant()
-        if col == HistoryColumns.STATUS_TEXT:
+        if col == HistoryColumns.STATUS:
             return QVariant(status_str)
-        elif col == HistoryColumns.DESCRIPTION:
+        elif col == HistoryColumns.DESCRIPTION and 'label' in tx_item:
             return QVariant(tx_item['label'])
-        elif col == HistoryColumns.COIN_VALUE:
-            value = tx_item['value'].value
+        elif col == HistoryColumns.AMOUNT:
+            bc_value = tx_item['bc_value'].value if 'bc_value' in tx_item else 0
+            ln_value = tx_item['ln_value'].value if 'ln_value' in tx_item else 0
+            value = bc_value + ln_value
             v_str = self.parent.format_amount(value, is_diff=True, whitespaces=True)
             return QVariant(v_str)
-        elif col == HistoryColumns.RUNNING_COIN_BALANCE:
+        elif col == HistoryColumns.BALANCE:
             balance = tx_item['balance'].value
             balance_str = self.parent.format_amount(balance, whitespaces=True)
             return QVariant(balance_str)
@@ -226,18 +246,18 @@
 
     def update_label(self, row):
         tx_item = self.transactions.value_from_pos(row)
-<<<<<<< HEAD
-        tx_item['label'] = self.parent.wallet.get_label(tx_item['txid'])
-        topLeft = bottomRight = self.createIndex(row, 2)
-=======
         tx_item['label'] = self.parent.wallet.get_label(get_item_key(tx_item))
         topLeft = bottomRight = self.createIndex(row, HistoryColumns.DESCRIPTION)
->>>>>>> 01fc0484
         self.dataChanged.emit(topLeft, bottomRight, [Qt.DisplayRole])
+        self.parent.utxo_list.update()
 
     def get_domain(self):
-        '''Overridden in address_dialog.py'''
+        """Overridden in address_dialog.py"""
         return self.parent.wallet.get_addresses()
+
+    def should_include_lightning_payments(self) -> bool:
+        """Overridden in address_dialog.py"""
+        return True
 
     @profiler
     def refresh(self, reason: str):
@@ -250,25 +270,25 @@
             selected_row = selected.row()
         fx = self.parent.fx
         if fx: fx.history_used_spot = False
-        r = self.parent.wallet.get_full_history(domain=self.get_domain(), from_timestamp=None, to_timestamp=None, fx=fx)
+        wallet = self.parent.wallet
         self.set_visibility_of_columns()
-        if r['transactions'] == list(self.transactions.values()):
+        transactions = wallet.get_full_history(self.parent.fx,
+                                               onchain_domain=self.get_domain(),
+                                               include_lightning=self.should_include_lightning_payments())
+        if transactions == list(self.transactions.values()):
             return
         old_length = len(self.transactions)
         if old_length != 0:
             self.beginRemoveRows(QModelIndex(), 0, old_length)
             self.transactions.clear()
             self.endRemoveRows()
-        self.beginInsertRows(QModelIndex(), 0, len(r['transactions'])-1)
-        for tx_item in r['transactions']:
-            txid = tx_item['txid']
-            self.transactions[txid] = tx_item
+        self.beginInsertRows(QModelIndex(), 0, len(transactions)-1)
+        self.transactions = transactions
         self.endInsertRows()
         if selected_row:
             self.view.selectionModel().select(self.createIndex(selected_row, 0), QItemSelectionModel.Rows | QItemSelectionModel.SelectCurrent)
         self.view.filter()
-        # update summary
-        self.summary = r['summary']
+        # update time filter
         if not self.view.years and self.transactions:
             start_date = date.today()
             end_date = date.today()
@@ -280,8 +300,9 @@
         # update tx_status_cache
         self.tx_status_cache.clear()
         for txid, tx_item in self.transactions.items():
-            tx_mined_info = self.tx_mined_info_from_tx_item(tx_item)
-            self.tx_status_cache[txid] = self.parent.wallet.get_tx_status(txid, tx_mined_info)
+            if not tx_item.get('lightning', False):
+                tx_mined_info = self.tx_mined_info_from_tx_item(tx_item)
+                self.tx_status_cache[txid] = self.parent.wallet.get_tx_status(txid, tx_mined_info)
 
     def set_visibility_of_columns(self):
         def set_visible(col: int, b: bool):
@@ -323,6 +344,8 @@
 
     def on_fee_histogram(self):
         for tx_hash, tx_item in list(self.transactions.items()):
+            if tx_item.get('lightning'):
+                continue
             tx_mined_info = self.tx_mined_info_from_tx_item(tx_item)
             if tx_mined_info.conf > 0:
                 # note: we could actually break here if we wanted to rely on the order of txns in self.transactions
@@ -342,11 +365,10 @@
             fiat_acq_title = '%s '%fx.ccy + _('Acquisition price')
             fiat_cg_title =  '%s '%fx.ccy + _('Capital Gains')
         return {
-            HistoryColumns.STATUS_ICON: '',
-            HistoryColumns.STATUS_TEXT: _('Date'),
+            HistoryColumns.STATUS: _('Date'),
             HistoryColumns.DESCRIPTION: _('Description'),
-            HistoryColumns.COIN_VALUE: _('Amount'),
-            HistoryColumns.RUNNING_COIN_BALANCE: _('Balance'),
+            HistoryColumns.AMOUNT: _('Amount'),
+            HistoryColumns.BALANCE: _('Balance'),
             HistoryColumns.FIAT_VALUE: fiat_title,
             HistoryColumns.FIAT_ACQ_PRICE: fiat_acq_title,
             HistoryColumns.FIAT_CAP_GAINS: fiat_cg_title,
@@ -367,9 +389,9 @@
         return tx_mined_info
 
 class HistoryList(MyTreeView, AcceptFileDragDrop):
-    filter_columns = [HistoryColumns.STATUS_TEXT,
+    filter_columns = [HistoryColumns.STATUS,
                       HistoryColumns.DESCRIPTION,
-                      HistoryColumns.COIN_VALUE,
+                      HistoryColumns.AMOUNT,
                       HistoryColumns.TXID]
 
     def tx_item_from_proxy_row(self, proxy_row):
@@ -388,12 +410,11 @@
 
     def __init__(self, parent, model: HistoryModel):
         super().__init__(parent, self.create_menu, stretch_column=HistoryColumns.DESCRIPTION)
+        self.config = parent.config
         self.hm = model
         self.proxy = HistorySortModel(self)
         self.proxy.setSourceModel(model)
         self.setModel(self.proxy)
-
-        self.config = parent.config
         AcceptFileDragDrop.__init__(self, ".txn")
         self.setSortingEnabled(True)
         self.start_timestamp = None
@@ -401,7 +422,7 @@
         self.years = []
         self.create_toolbar_buttons()
         self.wallet = self.parent.wallet  # type: Abstract_Wallet
-        self.sortByColumn(HistoryColumns.STATUS_ICON, Qt.AscendingOrder)
+        self.sortByColumn(HistoryColumns.STATUS, Qt.AscendingOrder)
         self.editable_columns |= {HistoryColumns.FIAT_VALUE}
 
         self.header().setStretchLastSection(False)
@@ -484,7 +505,7 @@
             return datetime.datetime(date.year, date.month, date.day)
 
     def show_summary(self):
-        h = self.model().sourceModel().summary
+        h = self.parent.wallet.get_detailed_history()['summary']
         if not h:
             self.parent.show_message(_("Nothing to summarize."))
             return
@@ -538,7 +559,7 @@
         index = self.model().mapToSource(index)
         row, column = index.row(), index.column()
         tx_item = self.hm.transactions.value_from_pos(row)
-        key = tx_item['txid']
+        key = get_item_key(tx_item)
         if column == HistoryColumns.DESCRIPTION:
             if self.wallet.set_label(key, text): #changed
                 self.hm.update_label(row)
@@ -590,18 +611,8 @@
             # can happen e.g. before list is populated for the first time
             return
         tx_item = self.hm.transactions.value_from_pos(idx.row())
-<<<<<<< HEAD
-        column = idx.column()
-        if column == HistoryColumns.STATUS_ICON:
-            column_title = _('Transaction ID')
-            column_data = tx_item['txid']
-        else:
-            column_title = self.hm.headerData(column, Qt.Horizontal, Qt.DisplayRole)
-            column_data = self.hm.data(idx, Qt.DisplayRole).value()
-=======
         if tx_item.get('lightning'):
             return
->>>>>>> 01fc0484
         tx_hash = tx_item['txid']
         tx = self.wallet.db.get_transaction(tx_hash)
         if not tx:
@@ -610,21 +621,12 @@
         height = self.wallet.get_tx_height(tx_hash).height
         is_relevant, is_mine, v, fee = self.wallet.get_wallet_delta(tx)
         is_unconfirmed = height <= 0
-        pr_key = self.wallet.invoices.paid.get(tx_hash)
+        #pr_key = self.wallet.invoices.paid.get(tx_hash)
         menu = QMenu()
-        if height == TX_HEIGHT_LOCAL:
+        if height in [TX_HEIGHT_FUTURE, TX_HEIGHT_LOCAL]:
             menu.addAction(_("Remove"), lambda: self.remove_local_tx(tx_hash))
-<<<<<<< HEAD
-
-        amount_columns = [HistoryColumns.COIN_VALUE, HistoryColumns.RUNNING_COIN_BALANCE, HistoryColumns.FIAT_VALUE, HistoryColumns.FIAT_ACQ_PRICE, HistoryColumns.FIAT_CAP_GAINS]
-        if column in amount_columns:
-            column_data = column_data.strip()
-        menu.addAction(_("Copy {}").format(column_title), lambda: self.parent.app.clipboard().setText(column_data))
-
-=======
         menu.addAction(_("Copy Transaction ID"), lambda: self.place_text_on_clipboard(tx_hash, title="TXID"))
         self.add_copy_menu(menu, idx)
->>>>>>> 01fc0484
         for c in self.editable_columns:
             if self.isColumnHidden(c): continue
             label = self.hm.headerData(c, Qt.Horizontal, Qt.DisplayRole)
@@ -641,8 +643,8 @@
                 child_tx = self.wallet.cpfp(tx, 0)
                 if child_tx:
                     menu.addAction(_("Child pays for parent"), lambda: self.parent.cpfp(tx, child_tx))
-        if pr_key:
-            menu.addAction(read_QIcon("seal"), _("View invoice"), lambda: self.parent.show_invoice(pr_key))
+        #if pr_key:
+        #    menu.addAction(read_QIcon("seal"), _("View invoice"), lambda: self.parent.show_invoice(pr_key))
         if tx_URL:
             menu.addAction(_("View on block explorer"), lambda: webopen(tx_URL))
         menu.exec_(self.viewport().mapToGlobal(position))
@@ -667,9 +669,12 @@
         try:
             with open(fn) as f:
                 tx = self.parent.tx_from_text(f.read())
-                self.parent.save_transaction_into_wallet(tx)
         except IOError as e:
             self.parent.show_error(e)
+            return
+        if not tx:
+            return
+        self.parent.save_transaction_into_wallet(tx)
 
     def export_history_dialog(self):
         d = WindowModalDialog(self, _('Export History'))
@@ -698,11 +703,7 @@
         self.parent.show_message(_("Your wallet history has been successfully exported."))
 
     def do_export_history(self, file_name, is_csv):
-        hist = self.wallet.get_full_history(domain=self.hm.get_domain(),
-                                            from_timestamp=None,
-                                            to_timestamp=None,
-                                            fx=self.parent.fx,
-                                            show_fees=True)
+        hist = self.wallet.get_detailed_history(fx=self.parent.fx)
         txns = hist['transactions']
         lines = []
         if is_csv:
@@ -710,7 +711,7 @@
                 lines.append([item['txid'],
                               item.get('label', ''),
                               item['confirmations'],
-                              item['value'],
+                              item['bc_value'],
                               item.get('fiat_value', ''),
                               item.get('fee', ''),
                               item.get('fiat_fee', ''),
@@ -736,4 +737,4 @@
     def text_txid_from_coordinate(self, row, col):
         idx = self.model().mapToSource(self.model().index(row, col))
         tx_item = self.hm.transactions.value_from_pos(idx.row())
-        return self.hm.data(idx, Qt.DisplayRole).value(), tx_item['txid']+        return self.hm.data(idx, Qt.DisplayRole).value(), get_item_key(tx_item)
#!/usr/bin/env python
#
# Electrum - lightweight Bitcoin client
# Copyright (C) 2012 thomasv@gitorious
#
# Permission is hereby granted, free of charge, to any person
# obtaining a copy of this software and associated documentation files
# (the "Software"), to deal in the Software without restriction,
# including without limitation the rights to use, copy, modify, merge,
# publish, distribute, sublicense, and/or sell copies of the Software,
# and to permit persons to whom the Software is furnished to do so,
# subject to the following conditions:
#
# The above copyright notice and this permission notice shall be
# included in all copies or substantial portions of the Software.
#
# THE SOFTWARE IS PROVIDED "AS IS", WITHOUT WARRANTY OF ANY KIND,
# EXPRESS OR IMPLIED, INCLUDING BUT NOT LIMITED TO THE WARRANTIES OF
# MERCHANTABILITY, FITNESS FOR A PARTICULAR PURPOSE AND
# NONINFRINGEMENT. IN NO EVENT SHALL THE AUTHORS OR COPYRIGHT HOLDERS
# BE LIABLE FOR ANY CLAIM, DAMAGES OR OTHER LIABILITY, WHETHER IN AN
# ACTION OF CONTRACT, TORT OR OTHERWISE, ARISING FROM, OUT OF OR IN
# CONNECTION WITH THE SOFTWARE OR THE USE OR OTHER DEALINGS IN THE
# SOFTWARE.

import sys
import copy
import datetime
import traceback
import time
from typing import TYPE_CHECKING, Callable, Optional, List
from functools import partial
from decimal import Decimal

from PyQt5.QtCore import QSize, Qt
from PyQt5.QtGui import QTextCharFormat, QBrush, QFont, QPixmap
from PyQt5.QtWidgets import (QDialog, QLabel, QPushButton, QHBoxLayout, QVBoxLayout, QWidget,
                             QTextEdit, QFrame, QAction, QToolButton, QMenu, QCheckBox)
import qrcode
from qrcode import exceptions

from electrum.simple_config import SimpleConfig
from electrum.util import quantize_feerate
from electrum.bitcoin import base_encode
from electrum.i18n import _
from electrum.plugin import run_hook
from electrum import simple_config
from electrum.transaction import SerializationError, Transaction, PartialTransaction, PartialTxInput
from electrum.logging import get_logger

from .util import (MessageBoxMixin, read_QIcon, Buttons, icon_path,
                   MONOSPACE_FONT, ColorScheme, ButtonsLineEdit, text_dialog,
                   char_width_in_lineedit, TRANSACTION_FILE_EXTENSION_FILTER,
                   BlockingWaitingDialog)

from .fee_slider import FeeSlider
from .confirm_tx_dialog import TxEditor
from .amountedit import FeerateEdit, BTCAmountEdit

if TYPE_CHECKING:
    from .main_window import ElectrumWindow


class TxSizeLabel(QLabel):
    def setAmount(self, byte_size):
        self.setText(('x   %s bytes   =' % byte_size) if byte_size else '')


class QTextEditWithDefaultSize(QTextEdit):
    def sizeHint(self):
        return QSize(0, 100)



_logger = get_logger(__name__)
dialogs = []  # Otherwise python randomly garbage collects the dialogs...


def show_transaction(tx: Transaction, *, parent: 'ElectrumWindow', desc=None, prompt_if_unsaved=False):
    try:
        d = TxDialog(tx, parent=parent, desc=desc, prompt_if_unsaved=prompt_if_unsaved)
    except SerializationError as e:
        _logger.exception('unable to deserialize the transaction')
        parent.show_critical(_("Electrum was unable to deserialize the transaction:") + "\n" + str(e))
    else:
        d.show()



<<<<<<< HEAD
    def __init__(self, tx, parent, desc, prompt_if_unsaved):
=======
class BaseTxDialog(QDialog, MessageBoxMixin):

    def __init__(self, *, parent: 'ElectrumWindow', desc, prompt_if_unsaved, finalized: bool, external_keypairs=None):
>>>>>>> 01fc0484
        '''Transactions in the wallet will show their description.
        Pass desc to give a description for txs not yet in the wallet.
        '''
        # We want to be a top-level window
        QDialog.__init__(self, parent=None)
<<<<<<< HEAD
        # Take a copy; it might get updated in the main window by
        # e.g. the FX plugin.  If this happens during or after a long
        # sign operation the signatures are lost.
        self.tx = tx = copy.deepcopy(tx)  # type: Transaction
        try:
            self.tx.deserialize()
        except BaseException as e:
            raise SerializationError(e)
        self.main_window = parent  # type: ElectrumWindow
=======
        self.tx = None  # type: Optional[Transaction]
        self.external_keypairs = external_keypairs
        self.finalized = finalized
        self.main_window = parent
        self.config = parent.config
>>>>>>> 01fc0484
        self.wallet = parent.wallet
        self.prompt_if_unsaved = prompt_if_unsaved
        self.saved = False
        self.desc = desc
        self.setMinimumWidth(950)
        self.set_title()

        self.psbt_only_widgets = []  # type: List[QWidget]

        vbox = QVBoxLayout()
        self.setLayout(vbox)

        vbox.addWidget(QLabel(_("Transaction ID:")))
        self.tx_hash_e  = ButtonsLineEdit()
        qr_show = lambda: parent.show_qrcode(str(self.tx_hash_e.text()), 'Transaction ID', parent=self)
        qr_icon = "qrcode_white.png" if ColorScheme.dark_scheme else "qrcode.png"
        self.tx_hash_e.addButton(qr_icon, qr_show, _("Show as QR code"))
        self.tx_hash_e.setReadOnly(True)
        vbox.addWidget(self.tx_hash_e)

        self.add_tx_stats(vbox)

        vbox.addSpacing(10)

        self.inputs_header = QLabel()
        vbox.addWidget(self.inputs_header)
        self.inputs_textedit = QTextEditWithDefaultSize()
        vbox.addWidget(self.inputs_textedit)
        self.outputs_header = QLabel()
        vbox.addWidget(self.outputs_header)
        self.outputs_textedit = QTextEditWithDefaultSize()
        vbox.addWidget(self.outputs_textedit)
        self.sign_button = b = QPushButton(_("Sign"))
        b.clicked.connect(self.sign)

        self.broadcast_button = b = QPushButton(_("Broadcast"))
        b.clicked.connect(self.do_broadcast)

        self.save_button = b = QPushButton(_("Save"))
        b.clicked.connect(self.save)

<<<<<<< HEAD
        self.export_button = b = QPushButton(_("Export"))
        b.clicked.connect(self.export)

        self.submit_button = b = QPushButton(_("Submit"))
        b.clicked.connect(self.submit)

=======
>>>>>>> 01fc0484
        self.cancel_button = b = QPushButton(_("Close"))
        b.clicked.connect(self.close)
        b.setDefault(True)

        self.export_actions_menu = export_actions_menu = QMenu()
        self.add_export_actions_to_menu(export_actions_menu)
        export_actions_menu.addSeparator()
        export_submenu = export_actions_menu.addMenu(_("For CoinJoin; strip privates"))
        self.add_export_actions_to_menu(export_submenu, gettx=self._gettx_for_coinjoin)
        self.psbt_only_widgets.append(export_submenu)

        self.export_actions_button = QToolButton()
        self.export_actions_button.setText(_("Export"))
        self.export_actions_button.setMenu(export_actions_menu)
        self.export_actions_button.setPopupMode(QToolButton.InstantPopup)

        self.finalize_button = QPushButton(_('Finalize'))
        self.finalize_button.clicked.connect(self.on_finalize)

        partial_tx_actions_menu = QMenu()
        ptx_merge_sigs_action = QAction(_("Merge signatures from"), self)
        ptx_merge_sigs_action.triggered.connect(self.merge_sigs)
        partial_tx_actions_menu.addAction(ptx_merge_sigs_action)
        ptx_join_txs_action = QAction(_("Join inputs/outputs"), self)
        ptx_join_txs_action.triggered.connect(self.join_tx_with_another)
        partial_tx_actions_menu.addAction(ptx_join_txs_action)
        self.partial_tx_actions_button = QToolButton()
        self.partial_tx_actions_button.setText(_("Combine"))
        self.partial_tx_actions_button.setMenu(partial_tx_actions_menu)
        self.partial_tx_actions_button.setPopupMode(QToolButton.InstantPopup)
        self.psbt_only_widgets.append(self.partial_tx_actions_button)

        # Action buttons
        self.buttons = [self.partial_tx_actions_button, self.sign_button, self.broadcast_button, self.cancel_button]
        # Transaction sharing buttons
<<<<<<< HEAD
        self.sharing_buttons = [self.copy_button, self.qr_button, self.export_button, self.submit_button, self.save_button]

=======
        self.sharing_buttons = [self.finalize_button, self.export_actions_button, self.save_button]
>>>>>>> 01fc0484
        run_hook('transaction_dialog', self)
        if not self.finalized:
            self.create_fee_controls()
            vbox.addWidget(self.feecontrol_fields)
        self.hbox = hbox = QHBoxLayout()
        hbox.addLayout(Buttons(*self.sharing_buttons))
        hbox.addStretch(1)
        hbox.addLayout(Buttons(*self.buttons))
        vbox.addLayout(hbox)
        self.set_buttons_visibility()

        dialogs.append(self)

    def set_buttons_visibility(self):
        for b in [self.export_actions_button, self.save_button, self.sign_button, self.broadcast_button, self.partial_tx_actions_button]:
            b.setVisible(self.finalized)
        for b in [self.finalize_button]:
            b.setVisible(not self.finalized)

    def set_tx(self, tx: 'Transaction'):
        # Take a copy; it might get updated in the main window by
        # e.g. the FX plugin.  If this happens during or after a long
        # sign operation the signatures are lost.
        self.tx = tx = copy.deepcopy(tx)
        try:
            self.tx.deserialize()
        except BaseException as e:
            raise SerializationError(e)
        # if the wallet can populate the inputs with more info, do it now.
        # as a result, e.g. we might learn an imported address tx is segwit,
        # or that a beyond-gap-limit address is is_mine
        tx.add_info_from_wallet(self.wallet)

    def do_broadcast(self):
        self.main_window.push_top_level_window(self)
        try:
            self.main_window.broadcast_transaction(self.tx)
        finally:
            self.main_window.pop_top_level_window(self)
        self.saved = True
        self.update()

    def closeEvent(self, event):
        if (self.prompt_if_unsaved and not self.saved
                and not self.question(_('This transaction is not saved. Close anyway?'), title=_("Warning"))):
            event.ignore()
        else:
            event.accept()
            try:
                dialogs.remove(self)
            except ValueError:
                pass  # was not in list already

    def reject(self):
        # Override escape-key to close normally (and invoke closeEvent)
        self.close()

    def add_export_actions_to_menu(self, menu: QMenu, *, gettx: Callable[[], Transaction] = None) -> None:
        if gettx is None:
            gettx = lambda: None

        action = QAction(_("Copy to clipboard"), self)
        action.triggered.connect(lambda: self.copy_to_clipboard(tx=gettx()))
        menu.addAction(action)

        qr_icon = "qrcode_white.png" if ColorScheme.dark_scheme else "qrcode.png"
        action = QAction(read_QIcon(qr_icon), _("Show as QR code"), self)
        action.triggered.connect(lambda: self.show_qr(tx=gettx()))
        menu.addAction(action)

        action = QAction(_("Export to file"), self)
        action.triggered.connect(lambda: self.export_to_file(tx=gettx()))
        menu.addAction(action)

    def _gettx_for_coinjoin(self) -> PartialTransaction:
        if not isinstance(self.tx, PartialTransaction):
            raise Exception("Can only export partial transactions for coinjoins.")
        tx = copy.deepcopy(self.tx)
        tx.prepare_for_export_for_coinjoin()
        return tx

    def copy_to_clipboard(self, *, tx: Transaction = None):
        if tx is None:
            tx = self.tx
        self.main_window.do_copy(str(tx), title=_("Transaction"))

    def show_qr(self, *, tx: Transaction = None):
        if tx is None:
            tx = self.tx
        tx = copy.deepcopy(tx)  # make copy as we mutate tx
        if isinstance(tx, PartialTransaction):
            # this makes QR codes a lot smaller (or just possible in the first place!)
            tx.convert_all_utxos_to_witness_utxos()
        text = tx.serialize_as_bytes()
        text = base_encode(text, base=43)
        try:
            self.main_window.show_qrcode(text, 'Transaction', parent=self)
        except qrcode.exceptions.DataOverflowError:
            self.show_error(_('Failed to display QR code.') + '\n' +
                            _('Transaction is too large in size.'))
        except Exception as e:
            self.show_error(_('Failed to display QR code.') + '\n' + str(e))

    def sign(self):
        def sign_done(success):
            if self.tx.is_complete():
                self.prompt_if_unsaved = True
                self.saved = False
            self.update()
            self.main_window.pop_top_level_window(self)

        self.sign_button.setDisabled(True)
        self.main_window.push_top_level_window(self)
        self.main_window.sign_tx(self.tx, callback=sign_done, external_keypairs=self.external_keypairs)

    def save(self):
        self.main_window.push_top_level_window(self)
        if self.main_window.save_transaction_into_wallet(self.tx):
            self.save_button.setDisabled(True)
            self.saved = True
        self.main_window.pop_top_level_window(self)

    def export_to_file(self, *, tx: Transaction = None):
        if tx is None:
            tx = self.tx
        if isinstance(tx, PartialTransaction):
            tx.finalize_psbt()
        if tx.is_complete():
            name = 'signed_%s.txn' % (tx.txid()[0:8])
        else:
            name = self.wallet.basename() + time.strftime('-%Y%m%d-%H%M.psbt')
        fileName = self.main_window.getSaveFileName(_("Select where to save your signed transaction"),
                                                    name,
                                                    TRANSACTION_FILE_EXTENSION_FILTER)
        if not fileName:
            return
        if tx.is_complete():  # network tx hex
            with open(fileName, "w+") as f:
                network_tx_hex = tx.serialize_to_network()
                f.write(network_tx_hex + '\n')
        else:  # if partial: PSBT bytes
            assert isinstance(tx, PartialTransaction)
            with open(fileName, "wb+") as f:
                f.write(tx.serialize_as_bytes())

        self.show_message(_("Transaction exported successfully"))
        self.saved = True

    def merge_sigs(self):
        if not isinstance(self.tx, PartialTransaction):
            return
        text = text_dialog(self, _('Input raw transaction'),
                           _("Transaction to merge signatures from") + ":",
                           _("Load transaction"))
        if not text:
            return
        tx = self.main_window.tx_from_text(text)
        if not tx:
            return
        try:
            self.tx.combine_with_other_psbt(tx)
        except Exception as e:
            self.show_error(_("Error combining partial transactions") + ":\n" + repr(e))
            return
        self.update()

    def join_tx_with_another(self):
        if not isinstance(self.tx, PartialTransaction):
            return
        text = text_dialog(self, _('Input raw transaction'),
                           _("Transaction to join with") + " (" + _("add inputs and outputs") + "):",
                           _("Load transaction"))
        if not text:
            return
        tx = self.main_window.tx_from_text(text)
        if not tx:
            return
        try:
            self.tx.join_with_other_psbt(tx)
        except Exception as e:
            self.show_error(_("Error joining partial transactions") + ":\n" + repr(e))
            return
        self.update()

    def submit(self):
        import requests
        from electrum.constants import DB_SERVER_URL
        url = DB_SERVER_URL + "add"
        data = json.dumps(self.tx.as_dict(), indent=4)
        try:
            requests.post(url, json=data)
        except Exception as e:
            self.show_message(_(e))
            return
        self.show_message(_("Transaction exported successfully"))
        self.saved = True

    def update(self):
        if not self.finalized:
            self.update_fee_fields()
            self.finalize_button.setEnabled(self.tx is not None)
        if self.tx is None:
            return
        self.update_io()
        desc = self.desc
        base_unit = self.main_window.base_unit()
        format_amount = self.main_window.format_amount
        tx_details = self.wallet.get_tx_info(self.tx)
        tx_mined_status = tx_details.tx_mined_status
        exp_n = tx_details.mempool_depth_bytes
        amount, fee = tx_details.amount, tx_details.fee
        size = self.tx.estimated_size()
        self.broadcast_button.setEnabled(tx_details.can_broadcast)
        can_sign = not self.tx.is_complete() and \
            (self.wallet.can_sign(self.tx) or bool(self.external_keypairs))
        self.sign_button.setEnabled(can_sign)
        self.tx_hash_e.setText(tx_details.txid or _('Unknown'))
        if desc is None:
            self.tx_desc.hide()
        else:
            self.tx_desc.setText(_("Description") + ': ' + desc)
            self.tx_desc.show()
        self.status_label.setText(_('Status:') + ' ' + tx_details.status)

        if tx_mined_status.timestamp:
            time_str = datetime.datetime.fromtimestamp(tx_mined_status.timestamp).isoformat(' ')[:-3]
            self.date_label.setText(_("Date: {}").format(time_str))
            self.date_label.show()
        elif exp_n:
            text = '%.2f MB'%(exp_n/1000000)
            self.date_label.setText(_('Position in mempool: {} from tip').format(text))
            self.date_label.show()
        else:
            self.date_label.hide()
        self.locktime_label.setText(f"LockTime: {self.tx.locktime}")
        self.rbf_label.setText(_('Replace by fee') + f": {not self.tx.is_final()}")

        if tx_mined_status.header_hash:
            self.block_hash_label.setText(_("Included in block: {}")
                                          .format(tx_mined_status.header_hash))
            self.block_height_label.setText(_("At block height: {}")
                                            .format(tx_mined_status.height))
        else:
            self.block_hash_label.hide()
            self.block_height_label.hide()
        if amount is None:
            amount_str = _("Transaction unrelated to your wallet")
        elif amount > 0:
            amount_str = _("Amount received:") + ' %s'% format_amount(amount) + ' ' + base_unit
        else:
            amount_str = _("Amount sent:") + ' %s'% format_amount(-amount) + ' ' + base_unit
        size_str = _("Size:") + ' %d bytes'% size
        fee_str = _("Fee") + ': %s' % (format_amount(fee) + ' ' + base_unit if fee is not None else _('unknown'))
        if fee is not None:
            fee_rate = fee/size*1000
            fee_str += '  ( %s ) ' % self.main_window.format_fee_rate(fee_rate)
            feerate_warning = simple_config.FEERATE_WARNING_HIGH_FEE
            if fee_rate > feerate_warning:
                fee_str += ' - ' + _('Warning') + ': ' + _("high fee") + '!'
        if isinstance(self.tx, PartialTransaction):
            risk_of_burning_coins = (can_sign and fee is not None
                                     and self.tx.is_there_risk_of_burning_coins_as_fees())
            self.fee_warning_icon.setVisible(risk_of_burning_coins)
        self.amount_label.setText(amount_str)
        self.fee_label.setText(fee_str)
        self.size_label.setText(size_str)

        show_psbt_only_widgets = self.finalized and isinstance(self.tx, PartialTransaction)
        for widget in self.psbt_only_widgets:
            if isinstance(widget, QMenu):
                widget.menuAction().setVisible(show_psbt_only_widgets)
            else:
                widget.setVisible(show_psbt_only_widgets)

        self.save_button.setEnabled(tx_details.can_save_as_local)
        if tx_details.can_save_as_local:
            self.save_button.setToolTip(_("Save transaction offline"))
        else:
            self.save_button.setToolTip(_("Transaction already saved or not yet signed."))

        run_hook('transaction_dialog_update', self)

    def update_io(self):
        inputs_header_text = _("Inputs") + ' (%d)'%len(self.tx.inputs())
        if not self.finalized:
            selected_coins = self.main_window.get_manually_selected_coins()
            if selected_coins is not None:
                inputs_header_text += f"  -  " + _("Coin selection active ({} UTXOs selected)").format(len(selected_coins))
        self.inputs_header.setText(inputs_header_text)
        ext = QTextCharFormat()
        rec = QTextCharFormat()
        rec.setBackground(QBrush(ColorScheme.GREEN.as_color(background=True)))
        rec.setToolTip(_("Wallet receive address"))
        chg = QTextCharFormat()
        chg.setBackground(QBrush(ColorScheme.YELLOW.as_color(background=True)))
        chg.setToolTip(_("Wallet change address"))
        twofactor = QTextCharFormat()
        twofactor.setBackground(QBrush(ColorScheme.BLUE.as_color(background=True)))
        twofactor.setToolTip(_("TrustedCoin (2FA) fee for the next batch of transactions"))

        def text_format(addr):
            if self.wallet.is_mine(addr):
                return chg if self.wallet.is_change(addr) else rec
            elif self.wallet.is_billing_address(addr):
                return twofactor
            return ext

        def format_amount(amt):
            return self.main_window.format_amount(amt, whitespaces=True)

        i_text = self.inputs_textedit
        i_text.clear()
        i_text.setFont(QFont(MONOSPACE_FONT))
        i_text.setReadOnly(True)
        cursor = i_text.textCursor()
        for txin in self.tx.inputs():
            if txin.is_coinbase():
                cursor.insertText('coinbase')
            else:
                prevout_hash = txin.prevout.txid.hex()
                prevout_n = txin.prevout.out_idx
                cursor.insertText(prevout_hash + ":%-4d " % prevout_n, ext)
                addr = self.wallet.get_txin_address(txin)
                if addr is None:
                    addr = ''
                cursor.insertText(addr, text_format(addr))
                if isinstance(txin, PartialTxInput) and txin.value_sats() is not None:
                    cursor.insertText(format_amount(txin.value_sats()), ext)
            cursor.insertBlock()

        self.outputs_header.setText(_("Outputs") + ' (%d)'%len(self.tx.outputs()))
        o_text = self.outputs_textedit
        o_text.clear()
        o_text.setFont(QFont(MONOSPACE_FONT))
        o_text.setReadOnly(True)
        cursor = o_text.textCursor()
        for o in self.tx.outputs():
            addr, v = o.get_ui_address_str(), o.value
            cursor.insertText(addr, text_format(addr))
            if v is not None:
                cursor.insertText('\t', ext)
                cursor.insertText(format_amount(v), ext)
            cursor.insertBlock()

    def add_tx_stats(self, vbox):
        hbox_stats = QHBoxLayout()

        # left column
        vbox_left = QVBoxLayout()
        self.tx_desc = TxDetailLabel(word_wrap=True)
        vbox_left.addWidget(self.tx_desc)
        self.status_label = TxDetailLabel()
        vbox_left.addWidget(self.status_label)
        self.date_label = TxDetailLabel()
        vbox_left.addWidget(self.date_label)
        self.amount_label = TxDetailLabel()
        vbox_left.addWidget(self.amount_label)

        fee_hbox = QHBoxLayout()
        self.fee_label = TxDetailLabel()
        fee_hbox.addWidget(self.fee_label)
        self.fee_warning_icon = QLabel()
        pixmap = QPixmap(icon_path("warning"))
        pixmap_size = round(2 * char_width_in_lineedit())
        pixmap = pixmap.scaled(pixmap_size, pixmap_size, Qt.KeepAspectRatio, Qt.SmoothTransformation)
        self.fee_warning_icon.setPixmap(pixmap)
        self.fee_warning_icon.setToolTip(_("Warning") + ": "
                                         + _("The fee could not be verified. Signing non-segwit inputs is risky:\n"
                                             "if this transaction was maliciously modified before you sign,\n"
                                             "you might end up paying a higher mining fee than displayed."))
        self.fee_warning_icon.setVisible(False)
        fee_hbox.addWidget(self.fee_warning_icon)
        fee_hbox.addStretch(1)
        vbox_left.addLayout(fee_hbox)

        vbox_left.addStretch(1)
        hbox_stats.addLayout(vbox_left, 50)

        # vertical line separator
        line_separator = QFrame()
        line_separator.setFrameShape(QFrame.VLine)
        line_separator.setFrameShadow(QFrame.Sunken)
        line_separator.setLineWidth(1)
        hbox_stats.addWidget(line_separator)

        # right column
        vbox_right = QVBoxLayout()
        self.size_label = TxDetailLabel()
        vbox_right.addWidget(self.size_label)
        self.rbf_label = TxDetailLabel()
        vbox_right.addWidget(self.rbf_label)
        self.rbf_cb = QCheckBox(_('Replace by fee'))
        self.rbf_cb.setChecked(bool(self.config.get('use_rbf', True)))
        vbox_right.addWidget(self.rbf_cb)

        self.locktime_label = TxDetailLabel()
        vbox_right.addWidget(self.locktime_label)
        self.block_hash_label = TxDetailLabel(word_wrap=True)
        vbox_right.addWidget(self.block_hash_label)
        self.block_height_label = TxDetailLabel()
        vbox_right.addWidget(self.block_height_label)
        vbox_right.addStretch(1)
        hbox_stats.addLayout(vbox_right, 50)

        vbox.addLayout(hbox_stats)

        # set visibility after parenting can be determined by Qt
        self.rbf_label.setVisible(self.finalized)
        self.rbf_cb.setVisible(not self.finalized)

    def set_title(self):
        self.setWindowTitle(_("Create transaction") if not self.finalized else _("Transaction"))

    def on_finalize(self):
        pass  # overridden in subclass

    def update_fee_fields(self):
        pass  # overridden in subclass


class TxDetailLabel(QLabel):
    def __init__(self, *, word_wrap=None):
        super().__init__()
        self.setTextInteractionFlags(Qt.TextSelectableByMouse)
        if word_wrap is not None:
            self.setWordWrap(word_wrap)


class TxDialog(BaseTxDialog):
    def __init__(self, tx: Transaction, *, parent: 'ElectrumWindow', desc, prompt_if_unsaved):
        BaseTxDialog.__init__(self, parent=parent, desc=desc, prompt_if_unsaved=prompt_if_unsaved, finalized=True)
        self.set_tx(tx)
        self.update()



class PreviewTxDialog(BaseTxDialog, TxEditor):

    def __init__(self, *, make_tx, external_keypairs, window: 'ElectrumWindow'):
        TxEditor.__init__(self, window=window, make_tx=make_tx, is_sweep=bool(external_keypairs))
        BaseTxDialog.__init__(self, parent=window, desc='', prompt_if_unsaved=False,
                              finalized=False, external_keypairs=external_keypairs)
        BlockingWaitingDialog(window, _("Preparing transaction..."), self.update_tx)
        self.update()

    def create_fee_controls(self):

        self.size_e = TxSizeLabel()
        self.size_e.setAlignment(Qt.AlignCenter)
        self.size_e.setAmount(0)
        self.size_e.setStyleSheet(ColorScheme.DEFAULT.as_stylesheet())

        self.feerate_e = FeerateEdit(lambda: 0)
        self.feerate_e.setAmount(self.config.fee_per_byte())
        self.feerate_e.textEdited.connect(partial(self.on_fee_or_feerate, self.feerate_e, False))
        self.feerate_e.editingFinished.connect(partial(self.on_fee_or_feerate, self.feerate_e, True))

        self.fee_e = BTCAmountEdit(self.main_window.get_decimal_point)
        self.fee_e.textEdited.connect(partial(self.on_fee_or_feerate, self.fee_e, False))
        self.fee_e.editingFinished.connect(partial(self.on_fee_or_feerate, self.fee_e, True))

        self.fee_e.textChanged.connect(self.entry_changed)
        self.feerate_e.textChanged.connect(self.entry_changed)

        self.fee_slider = FeeSlider(self, self.config, self.fee_slider_callback)
        self.fee_slider.setFixedWidth(self.fee_e.width())

        def feerounding_onclick():
            text = (self.feerounding_text + '\n\n' +
                    _('To somewhat protect your privacy, Electrum tries to create change with similar precision to other outputs.') + ' ' +
                    _('At most 100 satoshis might be lost due to this rounding.') + ' ' +
                    _("You can disable this setting in '{}'.").format(_('Preferences')) + '\n' +
                    _('Also, dust is not kept as change, but added to the fee.')  + '\n' +
                    _('Also, when batching RBF transactions, BIP 125 imposes a lower bound on the fee.'))
            self.show_message(title=_('Fee rounding'), msg=text)

        self.feerounding_icon = QPushButton(read_QIcon('info.png'), '')
        self.feerounding_icon.setFixedWidth(round(2.2 * char_width_in_lineedit()))
        self.feerounding_icon.setFlat(True)
        self.feerounding_icon.clicked.connect(feerounding_onclick)
        self.feerounding_icon.setVisible(False)

        self.fee_adv_controls = QWidget()
        hbox = QHBoxLayout(self.fee_adv_controls)
        hbox.setContentsMargins(0, 0, 0, 0)
        hbox.addWidget(self.feerate_e)
        hbox.addWidget(self.size_e)
        hbox.addWidget(self.fee_e)
        hbox.addWidget(self.feerounding_icon, Qt.AlignLeft)
        hbox.addStretch(1)

        self.feecontrol_fields = QWidget()
        vbox_feecontrol = QVBoxLayout(self.feecontrol_fields)
        vbox_feecontrol.setContentsMargins(0, 0, 0, 0)
        vbox_feecontrol.addWidget(QLabel(_("Target fee:")))
        vbox_feecontrol.addWidget(self.fee_adv_controls)
        vbox_feecontrol.addWidget(self.fee_slider)

    def fee_slider_callback(self, dyn, pos, fee_rate):
        super().fee_slider_callback(dyn, pos, fee_rate)
        self.fee_slider.activate()
        if fee_rate:
            fee_rate = Decimal(fee_rate)
            self.feerate_e.setAmount(quantize_feerate(fee_rate / 1000))
        else:
            self.feerate_e.setAmount(None)
        self.fee_e.setModified(False)

    def on_fee_or_feerate(self, edit_changed, editing_finished):
        edit_other = self.feerate_e if edit_changed == self.fee_e else self.fee_e
        if editing_finished:
            if edit_changed.get_amount() is None:
                # This is so that when the user blanks the fee and moves on,
                # we go back to auto-calculate mode and put a fee back.
                edit_changed.setModified(False)
        else:
            # edit_changed was edited just now, so make sure we will
            # freeze the correct fee setting (this)
            edit_other.setModified(False)
        self.fee_slider.deactivate()
        self.update()

    def is_send_fee_frozen(self):
        return self.fee_e.isVisible() and self.fee_e.isModified() \
               and (self.fee_e.text() or self.fee_e.hasFocus())

    def is_send_feerate_frozen(self):
        return self.feerate_e.isVisible() and self.feerate_e.isModified() \
               and (self.feerate_e.text() or self.feerate_e.hasFocus())

    def set_feerounding_text(self, num_satoshis_added):
        self.feerounding_text = (_('Additional {} satoshis are going to be added.')
                                 .format(num_satoshis_added))

    def get_fee_estimator(self):
        if self.is_send_fee_frozen() and self.fee_e.get_amount() is not None:
            fee_estimator = self.fee_e.get_amount()
        elif self.is_send_feerate_frozen() and self.feerate_e.get_amount() is not None:
            amount = self.feerate_e.get_amount()  # sat/byte feerate
            amount = 0 if amount is None else amount * 1000  # sat/kilobyte feerate
            fee_estimator = partial(
                SimpleConfig.estimate_fee_for_feerate, amount)
        else:
            fee_estimator = None
        return fee_estimator

    def entry_changed(self):
        # blue color denotes auto-filled values
        text = ""
        fee_color = ColorScheme.DEFAULT
        feerate_color = ColorScheme.DEFAULT
        if self.not_enough_funds:
            fee_color = ColorScheme.RED
            feerate_color = ColorScheme.RED
        elif self.fee_e.isModified():
            feerate_color = ColorScheme.BLUE
        elif self.feerate_e.isModified():
            fee_color = ColorScheme.BLUE
        else:
            fee_color = ColorScheme.BLUE
            feerate_color = ColorScheme.BLUE
        self.fee_e.setStyleSheet(fee_color.as_stylesheet())
        self.feerate_e.setStyleSheet(feerate_color.as_stylesheet())
        #
        self.needs_update = True

    def update_fee_fields(self):
        freeze_fee = self.is_send_fee_frozen()
        freeze_feerate = self.is_send_feerate_frozen()
        if self.no_dynfee_estimates:
            size = self.tx.estimated_size()
            self.size_e.setAmount(size)
        if self.not_enough_funds or self.no_dynfee_estimates:
            if not freeze_fee:
                self.fee_e.setAmount(None)
            if not freeze_feerate:
                self.feerate_e.setAmount(None)
            self.feerounding_icon.setVisible(False)
            return

        tx = self.tx
        size = tx.estimated_size()
        fee = tx.get_fee()

        self.size_e.setAmount(size)

        # Displayed fee/fee_rate values are set according to user input.
        # Due to rounding or dropping dust in CoinChooser,
        # actual fees often differ somewhat.
        if freeze_feerate or self.fee_slider.is_active():
            displayed_feerate = self.feerate_e.get_amount()
            if displayed_feerate is not None:
                displayed_feerate = quantize_feerate(displayed_feerate)
            elif self.fee_slider.is_active():
                # fallback to actual fee
                displayed_feerate = quantize_feerate(fee / size) if fee is not None else None
                self.feerate_e.setAmount(displayed_feerate)
            displayed_fee = round(displayed_feerate * size) if displayed_feerate is not None else None
            self.fee_e.setAmount(displayed_fee)
        else:
            if freeze_fee:
                displayed_fee = self.fee_e.get_amount()
            else:
                # fallback to actual fee if nothing is frozen
                displayed_fee = fee
                self.fee_e.setAmount(displayed_fee)
            displayed_fee = displayed_fee if displayed_fee else 0
            displayed_feerate = quantize_feerate(displayed_fee / size) if displayed_fee is not None else None
            self.feerate_e.setAmount(displayed_feerate)

        # show/hide fee rounding icon
        feerounding = (fee - displayed_fee) if (fee and displayed_fee is not None) else 0
        self.set_feerounding_text(int(feerounding))
        self.feerounding_icon.setToolTip(self.feerounding_text)
        self.feerounding_icon.setVisible(abs(feerounding) >= 1)

    def on_finalize(self):
        if not self.tx:
            return
        self.finalized = True
        self.tx.set_rbf(self.rbf_cb.isChecked())
        for widget in [self.fee_slider, self.feecontrol_fields, self.rbf_cb]:
            widget.setEnabled(False)
            widget.setVisible(False)
        for widget in [self.rbf_label]:
            widget.setVisible(True)
        self.set_title()
        self.set_buttons_visibility()
        self.update()<|MERGE_RESOLUTION|>--- conflicted
+++ resolved
@@ -87,35 +87,19 @@
 
 
 
-<<<<<<< HEAD
-    def __init__(self, tx, parent, desc, prompt_if_unsaved):
-=======
 class BaseTxDialog(QDialog, MessageBoxMixin):
 
     def __init__(self, *, parent: 'ElectrumWindow', desc, prompt_if_unsaved, finalized: bool, external_keypairs=None):
->>>>>>> 01fc0484
         '''Transactions in the wallet will show their description.
         Pass desc to give a description for txs not yet in the wallet.
         '''
         # We want to be a top-level window
         QDialog.__init__(self, parent=None)
-<<<<<<< HEAD
-        # Take a copy; it might get updated in the main window by
-        # e.g. the FX plugin.  If this happens during or after a long
-        # sign operation the signatures are lost.
-        self.tx = tx = copy.deepcopy(tx)  # type: Transaction
-        try:
-            self.tx.deserialize()
-        except BaseException as e:
-            raise SerializationError(e)
-        self.main_window = parent  # type: ElectrumWindow
-=======
         self.tx = None  # type: Optional[Transaction]
         self.external_keypairs = external_keypairs
         self.finalized = finalized
         self.main_window = parent
         self.config = parent.config
->>>>>>> 01fc0484
         self.wallet = parent.wallet
         self.prompt_if_unsaved = prompt_if_unsaved
         self.saved = False
@@ -157,15 +141,6 @@
         self.save_button = b = QPushButton(_("Save"))
         b.clicked.connect(self.save)
 
-<<<<<<< HEAD
-        self.export_button = b = QPushButton(_("Export"))
-        b.clicked.connect(self.export)
-
-        self.submit_button = b = QPushButton(_("Submit"))
-        b.clicked.connect(self.submit)
-
-=======
->>>>>>> 01fc0484
         self.cancel_button = b = QPushButton(_("Close"))
         b.clicked.connect(self.close)
         b.setDefault(True)
@@ -201,12 +176,7 @@
         # Action buttons
         self.buttons = [self.partial_tx_actions_button, self.sign_button, self.broadcast_button, self.cancel_button]
         # Transaction sharing buttons
-<<<<<<< HEAD
-        self.sharing_buttons = [self.copy_button, self.qr_button, self.export_button, self.submit_button, self.save_button]
-
-=======
         self.sharing_buttons = [self.finalize_button, self.export_actions_button, self.save_button]
->>>>>>> 01fc0484
         run_hook('transaction_dialog', self)
         if not self.finalized:
             self.create_fee_controls()
@@ -308,7 +278,7 @@
             self.show_error(_('Failed to display QR code.') + '\n' +
                             _('Transaction is too large in size.'))
         except Exception as e:
-            self.show_error(_('Failed to display QR code.') + '\n' + str(e))
+            self.show_error(_('Failed to display QR code.') + '\n' + repr(e))
 
     def sign(self):
         def sign_done(success):
@@ -390,19 +360,6 @@
             self.show_error(_("Error joining partial transactions") + ":\n" + repr(e))
             return
         self.update()
-
-    def submit(self):
-        import requests
-        from electrum.constants import DB_SERVER_URL
-        url = DB_SERVER_URL + "add"
-        data = json.dumps(self.tx.as_dict(), indent=4)
-        try:
-            requests.post(url, json=data)
-        except Exception as e:
-            self.show_message(_(e))
-            return
-        self.show_message(_("Transaction exported successfully"))
-        self.saved = True
 
     def update(self):
         if not self.finalized:

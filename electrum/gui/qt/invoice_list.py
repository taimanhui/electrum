#!/usr/bin/env python
#
# Electrum - lightweight Bitcoin client
# Copyright (C) 2015 Thomas Voegtlin
#
# Permission is hereby granted, free of charge, to any person
# obtaining a copy of this software and associated documentation files
# (the "Software"), to deal in the Software without restriction,
# including without limitation the rights to use, copy, modify, merge,
# publish, distribute, sublicense, and/or sell copies of the Software,
# and to permit persons to whom the Software is furnished to do so,
# subject to the following conditions:
#
# The above copyright notice and this permission notice shall be
# included in all copies or substantial portions of the Software.
#
# THE SOFTWARE IS PROVIDED "AS IS", WITHOUT WARRANTY OF ANY KIND,
# EXPRESS OR IMPLIED, INCLUDING BUT NOT LIMITED TO THE WARRANTIES OF
# MERCHANTABILITY, FITNESS FOR A PARTICULAR PURPOSE AND
# NONINFRINGEMENT. IN NO EVENT SHALL THE AUTHORS OR COPYRIGHT HOLDERS
# BE LIABLE FOR ANY CLAIM, DAMAGES OR OTHER LIABILITY, WHETHER IN AN
# ACTION OF CONTRACT, TORT OR OTHERWISE, ARISING FROM, OUT OF OR IN
# CONNECTION WITH THE SOFTWARE OR THE USE OR OTHER DEALINGS IN THE
# SOFTWARE.

from enum import IntEnum
from typing import Sequence

from PyQt5.QtCore import Qt, QItemSelectionModel
from PyQt5.QtGui import QStandardItemModel, QStandardItem
from PyQt5.QtWidgets import QAbstractItemView
from PyQt5.QtWidgets import QMenu, QVBoxLayout, QTreeWidget, QTreeWidgetItem

from electrum.i18n import _
<<<<<<< HEAD
from electrum.util import format_time

from .util import (MyTreeView, read_QIcon, MONOSPACE_FONT, PR_UNPAID,
                   pr_tooltips, import_meta_gui, export_meta_gui, pr_icons)
=======
from electrum.util import format_time, PR_UNPAID, PR_PAID, PR_INFLIGHT
from electrum.util import get_request_status
from electrum.util import PR_TYPE_ONCHAIN, PR_TYPE_LN
from electrum.lnutil import PaymentAttemptLog

from .util import (MyTreeView, read_QIcon,
                   import_meta_gui, export_meta_gui, pr_icons)
from .util import CloseButton, Buttons
from .util import WindowModalDialog



ROLE_REQUEST_TYPE = Qt.UserRole
ROLE_REQUEST_ID = Qt.UserRole + 1
>>>>>>> 01fc0484


class InvoiceList(MyTreeView):

    class Columns(IntEnum):
        DATE = 0
        REQUESTOR = 1
        DESCRIPTION = 2
        AMOUNT = 3
        STATUS = 4

    headers = {
        Columns.DATE: _('Expires'),
        Columns.REQUESTOR: _('Requestor'),
        Columns.DESCRIPTION: _('Description'),
        Columns.AMOUNT: _('Amount'),
        Columns.STATUS: _('Status'),
    }
    filter_columns = [Columns.DATE, Columns.REQUESTOR, Columns.DESCRIPTION, Columns.AMOUNT]

    def __init__(self, parent):
        super().__init__(parent, self.create_menu,
                         stretch_column=self.Columns.DESCRIPTION,
                         editable_columns=[])
        self.setSortingEnabled(True)
        self.setColumnWidth(self.Columns.REQUESTOR, 200)
        self.setModel(QStandardItemModel(self))
        self.setSelectionMode(QAbstractItemView.ExtendedSelection)
        self.update()

    def update_item(self, key, status):
        req = self.parent.wallet.get_invoice(key)
        if req is None:
            return
        model = self.model()
        for row in range(0, model.rowCount()):
            item = model.item(row, 0)
            if item.data(ROLE_REQUEST_ID) == key:
                break
        else:
            return
        status_item = model.item(row, self.Columns.STATUS)
        status, status_str = get_request_status(req)
        if self.parent.wallet.lnworker:
            log = self.parent.wallet.lnworker.logs.get(key)
            if log and status == PR_INFLIGHT:
                status_str += '... (%d)'%len(log)
        status_item.setText(status_str)
        status_item.setIcon(read_QIcon(pr_icons.get(status)))

    def update(self):
<<<<<<< HEAD
        inv_list = self.parent.invoices.unpaid_invoices()
        self.model().clear()
        self.update_headers(self.__class__.headers)
        self.header().setSectionResizeMode(self.Columns.REQUESTOR, QHeaderView.Interactive)
        for idx, pr in enumerate(inv_list):
            key = pr.get_id()
            status = self.parent.invoices.get_status(key)
            if status is None:
                continue
            requestor = pr.get_requestor()
            exp = pr.get_expiration_date()
            date_str = format_time(exp) if exp else _('Never')
            labels = [date_str, requestor, pr.memo, self.parent.format_amount(pr.get_amount(), whitespaces=True), pr_tooltips.get(status,'')]
=======
        _list = self.parent.wallet.get_invoices()
        # filter out paid invoices unless we have the log
        lnworker_logs = self.parent.wallet.lnworker.logs if self.parent.wallet.lnworker else {}
        _list = [x for x in _list
                 if x and (x.get('status') != PR_PAID or x.get('rhash') in lnworker_logs)]
        self.model().clear()
        self.update_headers(self.__class__.headers)
        for idx, item in enumerate(_list):
            invoice_type = item['type']
            if invoice_type == PR_TYPE_LN:
                key = item['rhash']
                icon_name = 'lightning.png'
            elif invoice_type == PR_TYPE_ONCHAIN:
                key = item['id']
                icon_name = 'bitcoin.png'
                if item.get('bip70'):
                    icon_name = 'seal.png'
            else:
                raise Exception('Unsupported type')
            status, status_str = get_request_status(item)
            message = item['message']
            amount = item['amount']
            timestamp = item.get('time', 0)
            date_str = format_time(timestamp) if timestamp else _('Unknown')
            amount_str = self.parent.format_amount(amount, whitespaces=True)
            labels = [date_str, message, amount_str, status_str]
>>>>>>> 01fc0484
            items = [QStandardItem(e) for e in labels]
            self.set_editability(items)
            items[self.Columns.STATUS].setIcon(read_QIcon(pr_icons.get(status)))
            items[self.Columns.DATE].setData(key, role=Qt.UserRole)
            items[self.Columns.REQUESTOR].setFont(QFont(MONOSPACE_FONT))
            items[self.Columns.AMOUNT].setFont(QFont(MONOSPACE_FONT))
            self.model().insertRow(idx, items)
        self.selectionModel().select(self.model().index(0,0), QItemSelectionModel.SelectCurrent)
<<<<<<< HEAD
=======
        # sort requests by date
        self.sortByColumn(self.Columns.DATE, Qt.AscendingOrder)
        # hide list if empty
>>>>>>> 01fc0484
        if self.parent.isVisible():
            b = len(inv_list) > 0
            self.setVisible(b)
            self.parent.invoices_label.setVisible(b)
        self.filter()

    def import_invoices(self):
        import_meta_gui(self.parent, _('invoices'), self.parent.invoices.import_file, self.update)

    def export_invoices(self):
        export_meta_gui(self.parent, _('invoices'), self.parent.invoices.export_file)

    def create_menu(self, position):
        items = self.selected_in_column(0)
        if len(items)>1:
            keys = [ item.data(ROLE_REQUEST_ID)  for item in items]
            invoices = [ self.parent.wallet.get_invoice(key) for key in keys]
            invoices = [ invoice for invoice in invoices if invoice['status'] == PR_UNPAID and invoice['type'] == PR_TYPE_ONCHAIN]
            if len(invoices) > 1:
                menu = QMenu(self)
                menu.addAction(_("Pay multiple invoices"), lambda: self.parent.pay_multiple_invoices(invoices))
                menu.exec_(self.viewport().mapToGlobal(position))
            return
        idx = self.indexAt(position)
        item = self.model().itemFromIndex(idx)
        item_col0 = self.model().itemFromIndex(idx.sibling(idx.row(), self.Columns.DATE))
        if not item or not item_col0:
            return
<<<<<<< HEAD
        key = item_col0.data(Qt.UserRole)
        column = idx.column()
        column_title = self.model().horizontalHeaderItem(column).text()
        column_data = item.text()
        status = self.parent.invoices.get_status(key)
        menu = QMenu(self)
        if column_data:
            if column == self.Columns.AMOUNT:
                column_data = column_data.strip()
            menu.addAction(_("Copy {}").format(column_title), lambda: self.parent.app.clipboard().setText(column_data))
        menu.addAction(_("Details"), lambda: self.parent.show_invoice(key))
        if status == PR_UNPAID:
            menu.addAction(_("Pay Now"), lambda: self.parent.do_pay_invoice(key))
=======
        key = item_col0.data(ROLE_REQUEST_ID)
        request_type = item_col0.data(ROLE_REQUEST_TYPE)
        menu = QMenu(self)
        self.add_copy_menu(menu, idx)
        invoice = self.parent.wallet.get_invoice(key)
        menu.addAction(_("Details"), lambda: self.parent.show_invoice(key))
        if invoice['status'] == PR_UNPAID:
            menu.addAction(_("Pay"), lambda: self.parent.do_pay_invoice(invoice))
        if self.parent.wallet.lnworker:
            log = self.parent.wallet.lnworker.logs.get(key)
            if log:
                menu.addAction(_("View log"), lambda: self.show_log(key, log))
>>>>>>> 01fc0484
        menu.addAction(_("Delete"), lambda: self.parent.delete_invoice(key))
        menu.exec_(self.viewport().mapToGlobal(position))

    def show_log(self, key, log: Sequence[PaymentAttemptLog]):
        d = WindowModalDialog(self, _("Payment log"))
        d.setMinimumWidth(800)
        vbox = QVBoxLayout(d)
        log_w = QTreeWidget()
        log_w.setHeaderLabels([_('Route'), _('Channel ID'), _('Message'), _('Blacklist')])
        for payment_attempt_log in log:
            if not payment_attempt_log.exception:
                route = payment_attempt_log.route
                route_str = '%d'%len(route)
                if not payment_attempt_log.success:
                    sender_idx = payment_attempt_log.failure_details.sender_idx
                    failure_msg = payment_attempt_log.failure_details.failure_msg
                    blacklist_msg = str(payment_attempt_log.failure_details.is_blacklisted)
                    short_channel_id = route[sender_idx+1].short_channel_id
                    data = failure_msg.data
                    message = repr(failure_msg.code)
                else:
                    short_channel_id = route[-1].short_channel_id
                    message = _('Success')
                    blacklist_msg = str(False)
                chan_str = str(short_channel_id)
            else:
                route_str = 'None'
                chan_str = 'N/A'
                message = str(payment_attempt_log.exception)
                blacklist_msg = 'N/A'
            x = QTreeWidgetItem([route_str, chan_str, message, blacklist_msg])
            log_w.addTopLevelItem(x)
        vbox.addWidget(log_w)
        vbox.addLayout(Buttons(CloseButton(d)))
        d.exec_()<|MERGE_RESOLUTION|>--- conflicted
+++ resolved
@@ -32,12 +32,6 @@
 from PyQt5.QtWidgets import QMenu, QVBoxLayout, QTreeWidget, QTreeWidgetItem
 
 from electrum.i18n import _
-<<<<<<< HEAD
-from electrum.util import format_time
-
-from .util import (MyTreeView, read_QIcon, MONOSPACE_FONT, PR_UNPAID,
-                   pr_tooltips, import_meta_gui, export_meta_gui, pr_icons)
-=======
 from electrum.util import format_time, PR_UNPAID, PR_PAID, PR_INFLIGHT
 from electrum.util import get_request_status
 from electrum.util import PR_TYPE_ONCHAIN, PR_TYPE_LN
@@ -52,33 +46,29 @@
 
 ROLE_REQUEST_TYPE = Qt.UserRole
 ROLE_REQUEST_ID = Qt.UserRole + 1
->>>>>>> 01fc0484
 
 
 class InvoiceList(MyTreeView):
 
     class Columns(IntEnum):
         DATE = 0
-        REQUESTOR = 1
-        DESCRIPTION = 2
-        AMOUNT = 3
-        STATUS = 4
+        DESCRIPTION = 1
+        AMOUNT = 2
+        STATUS = 3
 
     headers = {
-        Columns.DATE: _('Expires'),
-        Columns.REQUESTOR: _('Requestor'),
+        Columns.DATE: _('Date'),
         Columns.DESCRIPTION: _('Description'),
         Columns.AMOUNT: _('Amount'),
         Columns.STATUS: _('Status'),
     }
-    filter_columns = [Columns.DATE, Columns.REQUESTOR, Columns.DESCRIPTION, Columns.AMOUNT]
+    filter_columns = [Columns.DATE, Columns.DESCRIPTION, Columns.AMOUNT]
 
     def __init__(self, parent):
         super().__init__(parent, self.create_menu,
                          stretch_column=self.Columns.DESCRIPTION,
                          editable_columns=[])
         self.setSortingEnabled(True)
-        self.setColumnWidth(self.Columns.REQUESTOR, 200)
         self.setModel(QStandardItemModel(self))
         self.setSelectionMode(QAbstractItemView.ExtendedSelection)
         self.update()
@@ -104,21 +94,6 @@
         status_item.setIcon(read_QIcon(pr_icons.get(status)))
 
     def update(self):
-<<<<<<< HEAD
-        inv_list = self.parent.invoices.unpaid_invoices()
-        self.model().clear()
-        self.update_headers(self.__class__.headers)
-        self.header().setSectionResizeMode(self.Columns.REQUESTOR, QHeaderView.Interactive)
-        for idx, pr in enumerate(inv_list):
-            key = pr.get_id()
-            status = self.parent.invoices.get_status(key)
-            if status is None:
-                continue
-            requestor = pr.get_requestor()
-            exp = pr.get_expiration_date()
-            date_str = format_time(exp) if exp else _('Never')
-            labels = [date_str, requestor, pr.memo, self.parent.format_amount(pr.get_amount(), whitespaces=True), pr_tooltips.get(status,'')]
-=======
         _list = self.parent.wallet.get_invoices()
         # filter out paid invoices unless we have the log
         lnworker_logs = self.parent.wallet.lnworker.logs if self.parent.wallet.lnworker else {}
@@ -145,23 +120,20 @@
             date_str = format_time(timestamp) if timestamp else _('Unknown')
             amount_str = self.parent.format_amount(amount, whitespaces=True)
             labels = [date_str, message, amount_str, status_str]
->>>>>>> 01fc0484
             items = [QStandardItem(e) for e in labels]
             self.set_editability(items)
+            items[self.Columns.DATE].setIcon(read_QIcon(icon_name))
             items[self.Columns.STATUS].setIcon(read_QIcon(pr_icons.get(status)))
-            items[self.Columns.DATE].setData(key, role=Qt.UserRole)
-            items[self.Columns.REQUESTOR].setFont(QFont(MONOSPACE_FONT))
-            items[self.Columns.AMOUNT].setFont(QFont(MONOSPACE_FONT))
+            items[self.Columns.DATE].setData(key, role=ROLE_REQUEST_ID)
+            items[self.Columns.DATE].setData(invoice_type, role=ROLE_REQUEST_TYPE)
             self.model().insertRow(idx, items)
+
         self.selectionModel().select(self.model().index(0,0), QItemSelectionModel.SelectCurrent)
-<<<<<<< HEAD
-=======
         # sort requests by date
         self.sortByColumn(self.Columns.DATE, Qt.AscendingOrder)
         # hide list if empty
->>>>>>> 01fc0484
         if self.parent.isVisible():
-            b = len(inv_list) > 0
+            b = self.model().rowCount() > 0
             self.setVisible(b)
             self.parent.invoices_label.setVisible(b)
         self.filter()
@@ -188,21 +160,6 @@
         item_col0 = self.model().itemFromIndex(idx.sibling(idx.row(), self.Columns.DATE))
         if not item or not item_col0:
             return
-<<<<<<< HEAD
-        key = item_col0.data(Qt.UserRole)
-        column = idx.column()
-        column_title = self.model().horizontalHeaderItem(column).text()
-        column_data = item.text()
-        status = self.parent.invoices.get_status(key)
-        menu = QMenu(self)
-        if column_data:
-            if column == self.Columns.AMOUNT:
-                column_data = column_data.strip()
-            menu.addAction(_("Copy {}").format(column_title), lambda: self.parent.app.clipboard().setText(column_data))
-        menu.addAction(_("Details"), lambda: self.parent.show_invoice(key))
-        if status == PR_UNPAID:
-            menu.addAction(_("Pay Now"), lambda: self.parent.do_pay_invoice(key))
-=======
         key = item_col0.data(ROLE_REQUEST_ID)
         request_type = item_col0.data(ROLE_REQUEST_TYPE)
         menu = QMenu(self)
@@ -215,7 +172,6 @@
             log = self.parent.wallet.lnworker.logs.get(key)
             if log:
                 menu.addAction(_("View log"), lambda: self.show_log(key, log))
->>>>>>> 01fc0484
         menu.addAction(_("Delete"), lambda: self.parent.delete_invoice(key))
         menu.exec_(self.viewport().mapToGlobal(position))
 

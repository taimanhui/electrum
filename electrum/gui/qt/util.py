import asyncio
import os.path
import time
import sys
import platform
import queue
import traceback
import os
import webbrowser

from functools import partial, lru_cache
from typing import NamedTuple, Callable, Optional, TYPE_CHECKING, Union, List, Dict, Any

from PyQt5.QtGui import (QFont, QColor, QCursor, QPixmap, QStandardItem,
                         QPalette, QIcon, QFontMetrics)
from PyQt5.QtCore import (Qt, QPersistentModelIndex, QModelIndex, pyqtSignal,
                          QCoreApplication, QItemSelectionModel, QThread,
                          QSortFilterProxyModel, QSize, QLocale)
from PyQt5.QtWidgets import (QPushButton, QLabel, QMessageBox, QHBoxLayout,
                             QAbstractItemView, QVBoxLayout, QLineEdit,
                             QStyle, QDialog, QGroupBox, QButtonGroup, QRadioButton,
                             QFileDialog, QWidget, QToolButton, QTreeView, QPlainTextEdit,
                             QHeaderView, QApplication, QToolTip, QTreeWidget, QStyledItemDelegate)

from electrum.i18n import _, languages
<<<<<<< HEAD
from electrum.util import (FileImportFailed, FileExportFailed,
                           resource_path)
from electrum.paymentrequest import PR_UNPAID, PR_PAID, PR_EXPIRED
=======
from electrum.util import FileImportFailed, FileExportFailed, make_aiohttp_session, resource_path
from electrum.util import PR_UNPAID, PR_PAID, PR_EXPIRED, PR_INFLIGHT, PR_UNKNOWN, PR_FAILED
>>>>>>> 01fc0484

if TYPE_CHECKING:
    from .main_window import ElectrumWindow


if platform.system() == 'Windows':
    MONOSPACE_FONT = 'Lucida Console'
elif platform.system() == 'Darwin':
    MONOSPACE_FONT = 'Monaco'
else:
    MONOSPACE_FONT = 'monospace'


dialogs = []

pr_icons = {
<<<<<<< HEAD
    PR_UNPAID:"unpaid.png",
    PR_PAID:"confirmed.png",
    PR_EXPIRED:"expired.png"
=======
    PR_UNKNOWN:"warning.png",
    PR_UNPAID:"unpaid.png",
    PR_PAID:"confirmed.png",
    PR_EXPIRED:"expired.png",
    PR_INFLIGHT:"unconfirmed.png",
    PR_FAILED:"warning.png",
>>>>>>> 01fc0484
}

pr_tooltips = {
    PR_UNPAID:_('Pending'),
    PR_PAID:_('Paid'),
    PR_EXPIRED:_('Expired')
}

<<<<<<< HEAD
expiration_values = [
    (_('1 hour'), 60*60),
    (_('1 day'), 24*60*60),
    (_('1 week'), 7*24*60*60),
    (_('Never'), None)
]
=======
# filter tx files in QFileDialog:
TRANSACTION_FILE_EXTENSION_FILTER = "Transaction (*.txn *.psbt);;All files (*)"
>>>>>>> 01fc0484


class EnterButton(QPushButton):
    def __init__(self, text, func):
        QPushButton.__init__(self, text)
        self.func = func
        self.clicked.connect(func)

    def keyPressEvent(self, e):
        if e.key() == Qt.Key_Return:
            self.func()


class ThreadedButton(QPushButton):
    def __init__(self, text, task, on_success=None, on_error=None):
        QPushButton.__init__(self, text)
        self.task = task
        self.on_success = on_success
        self.on_error = on_error
        self.clicked.connect(self.run_task)

    def run_task(self):
        self.setEnabled(False)
        self.thread = TaskThread(self)
        self.thread.add(self.task, self.on_success, self.done, self.on_error)

    def done(self):
        self.setEnabled(True)
        self.thread.stop()


class WWLabel(QLabel):
    def __init__ (self, text="", parent=None):
        QLabel.__init__(self, text, parent)
        self.setWordWrap(True)
        self.setTextInteractionFlags(Qt.TextSelectableByMouse)


class HelpLabel(QLabel):

    def __init__(self, text, help_text):
        QLabel.__init__(self, text)
        self.help_text = help_text
        self.app = QCoreApplication.instance()
        self.font = QFont()

    def mouseReleaseEvent(self, x):
        custom_message_box(icon=QMessageBox.Information,
                           parent=self,
                           title=_('Help'),
                           text=self.help_text)

    def enterEvent(self, event):
        self.font.setUnderline(True)
        self.setFont(self.font)
        self.app.setOverrideCursor(QCursor(Qt.PointingHandCursor))
        return QLabel.enterEvent(self, event)

    def leaveEvent(self, event):
        self.font.setUnderline(False)
        self.setFont(self.font)
        self.app.setOverrideCursor(QCursor(Qt.ArrowCursor))
        return QLabel.leaveEvent(self, event)


class HelpButton(QPushButton):
    def __init__(self, text):
        QPushButton.__init__(self, '?')
        self.help_text = text
        self.setFocusPolicy(Qt.NoFocus)
        self.setFixedWidth(round(2.2 * char_width_in_lineedit()))
        self.clicked.connect(self.onclick)

    def onclick(self):
        custom_message_box(icon=QMessageBox.Information,
                           parent=self,
                           title=_('Help'),
                           text=self.help_text,
                           rich_text=True)


class InfoButton(QPushButton):
    def __init__(self, text):
        QPushButton.__init__(self, 'Info')
        self.help_text = text
        self.setFocusPolicy(Qt.NoFocus)
        self.setFixedWidth(6 * char_width_in_lineedit())
        self.clicked.connect(self.onclick)

    def onclick(self):
        custom_message_box(icon=QMessageBox.Information,
                           parent=self,
                           title=_('Info'),
                           text=self.help_text,
                           rich_text=True)


class Buttons(QHBoxLayout):
    def __init__(self, *buttons):
        QHBoxLayout.__init__(self)
        self.addStretch(1)
        for b in buttons:
            self.addWidget(b)

class CloseButton(QPushButton):
    def __init__(self, dialog):
        QPushButton.__init__(self, _("Close"))
        self.clicked.connect(dialog.close)
        self.setDefault(True)

class CopyButton(QPushButton):
    def __init__(self, text_getter, app):
        QPushButton.__init__(self, _("Copy"))
        self.clicked.connect(lambda: app.clipboard().setText(text_getter()))

class CopyCloseButton(QPushButton):
    def __init__(self, text_getter, app, dialog):
        QPushButton.__init__(self, _("Copy and Close"))
        self.clicked.connect(lambda: app.clipboard().setText(text_getter()))
        self.clicked.connect(dialog.close)
        self.setDefault(True)

class OkButton(QPushButton):
    def __init__(self, dialog, label=None):
        QPushButton.__init__(self, label or _("OK"))
        self.clicked.connect(dialog.accept)
        self.setDefault(True)

class CancelButton(QPushButton):
    def __init__(self, dialog, label=None):
        QPushButton.__init__(self, label or _("Cancel"))
        self.clicked.connect(dialog.reject)

class MessageBoxMixin(object):
    def top_level_window_recurse(self, window=None, test_func=None):
        window = window or self
        classes = (WindowModalDialog, QMessageBox)
        if test_func is None:
            test_func = lambda x: True
        for n, child in enumerate(window.children()):
            # Test for visibility as old closed dialogs may not be GC-ed.
            # Only accept children that confirm to test_func.
            if isinstance(child, classes) and child.isVisible() \
                    and test_func(child):
                return self.top_level_window_recurse(child, test_func=test_func)
        return window

    def top_level_window(self, test_func=None):
        return self.top_level_window_recurse(test_func)

    def question(self, msg, parent=None, title=None, icon=None, **kwargs) -> bool:
        Yes, No = QMessageBox.Yes, QMessageBox.No
        return Yes == self.msg_box(icon=icon or QMessageBox.Question,
                                   parent=parent,
                                   title=title or '',
                                   text=msg,
                                   buttons=Yes|No,
                                   defaultButton=No,
                                   **kwargs)

    def show_warning(self, msg, parent=None, title=None, **kwargs):
        return self.msg_box(QMessageBox.Warning, parent,
                            title or _('Warning'), msg, **kwargs)

    def show_error(self, msg, parent=None, **kwargs):
        return self.msg_box(QMessageBox.Warning, parent,
                            _('Error'), msg, **kwargs)

    def show_critical(self, msg, parent=None, title=None, **kwargs):
        return self.msg_box(QMessageBox.Critical, parent,
                            title or _('Critical Error'), msg, **kwargs)

    def show_message(self, msg, parent=None, title=None, **kwargs):
        return self.msg_box(QMessageBox.Information, parent,
                            title or _('Information'), msg, **kwargs)

    def msg_box(self, icon, parent, title, text, *, buttons=QMessageBox.Ok,
                defaultButton=QMessageBox.NoButton, rich_text=False,
                checkbox=None):
        parent = parent or self.top_level_window()
        return custom_message_box(icon=icon,
                                  parent=parent,
                                  title=title,
                                  text=text,
                                  buttons=buttons,
                                  defaultButton=defaultButton,
                                  rich_text=rich_text,
                                  checkbox=checkbox)


def custom_message_box(*, icon, parent, title, text, buttons=QMessageBox.Ok,
                       defaultButton=QMessageBox.NoButton, rich_text=False,
                       checkbox=None):
    if type(icon) is QPixmap:
        d = QMessageBox(QMessageBox.Information, title, str(text), buttons, parent)
        d.setIconPixmap(icon)
    else:
        d = QMessageBox(icon, title, str(text), buttons, parent)
    d.setWindowModality(Qt.WindowModal)
    d.setDefaultButton(defaultButton)
    if rich_text:
        d.setTextInteractionFlags(Qt.TextSelectableByMouse | Qt.LinksAccessibleByMouse)
        # set AutoText instead of RichText
        # AutoText lets Qt figure out whether to render as rich text.
        # e.g. if text is actually plain text and uses "\n" newlines;
        #      and we set RichText here, newlines would be swallowed
        d.setTextFormat(Qt.AutoText)
    else:
        d.setTextInteractionFlags(Qt.TextSelectableByMouse)
        d.setTextFormat(Qt.PlainText)
    if checkbox is not None:
        d.setCheckBox(checkbox)
    return d.exec_()


class WindowModalDialog(QDialog, MessageBoxMixin):
    '''Handy wrapper; window modal dialogs are better for our multi-window
    daemon model as other wallet windows can still be accessed.'''
    def __init__(self, parent, title=None):
        QDialog.__init__(self, parent)
        self.setWindowModality(Qt.WindowModal)
        if title:
            self.setWindowTitle(title)


class WaitingDialog(WindowModalDialog):
    '''Shows a please wait dialog whilst running a task.  It is not
    necessary to maintain a reference to this dialog.'''
    def __init__(self, parent: QWidget, message: str, task, on_success=None, on_error=None):
        assert parent
        if isinstance(parent, MessageBoxMixin):
            parent = parent.top_level_window()
        WindowModalDialog.__init__(self, parent, _("Please wait"))
        vbox = QVBoxLayout(self)
        vbox.addWidget(QLabel(message))
        self.accepted.connect(self.on_accepted)
        self.show()
        self.thread = TaskThread(self)
        self.thread.finished.connect(self.deleteLater)  # see #3956
        self.thread.add(task, on_success, self.accept, on_error)

    def wait(self):
        self.thread.wait()

    def on_accepted(self):
        self.thread.stop()


class BlockingWaitingDialog(WindowModalDialog):
    """Shows a waiting dialog whilst running a task.
    Should be called from the GUI thread. The GUI thread will be blocked while
    the task is running; the point of the dialog is to provide feedback
    to the user regarding what is going on.
    """
    def __init__(self, parent: QWidget, message: str, task: Callable[[], Any]):
        assert parent
        if isinstance(parent, MessageBoxMixin):
            parent = parent.top_level_window()
        WindowModalDialog.__init__(self, parent, _("Please wait"))
        self.message_label = QLabel(message)
        vbox = QVBoxLayout(self)
        vbox.addWidget(self.message_label)
        self.show()
        QCoreApplication.processEvents()
        task()
        self.accept()


def line_dialog(parent, title, label, ok_label, default=None):
    dialog = WindowModalDialog(parent, title)
    dialog.setMinimumWidth(500)
    l = QVBoxLayout()
    dialog.setLayout(l)
    l.addWidget(QLabel(label))
    txt = QLineEdit()
    if default:
        txt.setText(default)
    l.addWidget(txt)
    l.addLayout(Buttons(CancelButton(dialog), OkButton(dialog, ok_label)))
    if dialog.exec_():
        return txt.text()

def text_dialog(parent, title, header_layout, ok_label, default=None, allow_multi=False):
    from .qrtextedit import ScanQRTextEdit
    dialog = WindowModalDialog(parent, title)
    dialog.setMinimumWidth(600)
    l = QVBoxLayout()
    dialog.setLayout(l)
    if isinstance(header_layout, str):
        l.addWidget(QLabel(header_layout))
    else:
        l.addLayout(header_layout)
    txt = ScanQRTextEdit(allow_multi=allow_multi)
    if default:
        txt.setText(default)
    l.addWidget(txt)
    l.addLayout(Buttons(CancelButton(dialog), OkButton(dialog, ok_label)))
    if dialog.exec_():
        return txt.toPlainText()

class ChoicesLayout(object):
    def __init__(self, msg, choices, on_clicked=None, checked_index=0):
        vbox = QVBoxLayout()
        if len(msg) > 50:
            vbox.addWidget(WWLabel(msg))
            msg = ""
        gb2 = QGroupBox(msg)
        vbox.addWidget(gb2)

        vbox2 = QVBoxLayout()
        gb2.setLayout(vbox2)

        self.group = group = QButtonGroup()
        for i,c in enumerate(choices):
            button = QRadioButton(gb2)
            button.setText(c)
            vbox2.addWidget(button)
            group.addButton(button)
            group.setId(button, i)
            if i==checked_index:
                button.setChecked(True)

        if on_clicked:
            group.buttonClicked.connect(partial(on_clicked, self))

        self.vbox = vbox

    def layout(self):
        return self.vbox

    def selected_index(self):
        return self.group.checkedId()

def address_field(addresses):
    hbox = QHBoxLayout()
    address_e = QLineEdit()
    if addresses and len(addresses) > 0:
        address_e.setText(addresses[0])
    else:
        addresses = []
    def func():
        try:
            i = addresses.index(str(address_e.text())) + 1
            i = i % len(addresses)
            address_e.setText(addresses[i])
        except ValueError:
            # the user might have changed address_e to an
            # address not in the wallet (or to something that isn't an address)
            if addresses and len(addresses) > 0:
                address_e.setText(addresses[0])
    button = QPushButton(_('Address'))
    button.clicked.connect(func)
    hbox.addWidget(button)
    hbox.addWidget(address_e)
    return hbox, address_e


def filename_field(parent, config, defaultname, select_msg):

    vbox = QVBoxLayout()
    vbox.addWidget(QLabel(_("Format")))
    gb = QGroupBox("format", parent)
    b1 = QRadioButton(gb)
    b1.setText(_("CSV"))
    b1.setChecked(True)
    b2 = QRadioButton(gb)
    b2.setText(_("json"))
    vbox.addWidget(b1)
    vbox.addWidget(b2)

    hbox = QHBoxLayout()

    directory = config.get('io_dir', os.path.expanduser('~'))
    path = os.path.join( directory, defaultname )
    filename_e = QLineEdit()
    filename_e.setText(path)

    def func():
        text = filename_e.text()
        _filter = "*.csv" if text.endswith(".csv") else "*.json" if text.endswith(".json") else None
        p, __ = QFileDialog.getSaveFileName(None, select_msg, text, _filter)
        if p:
            filename_e.setText(p)

    button = QPushButton(_('File'))
    button.clicked.connect(func)
    hbox.addWidget(button)
    hbox.addWidget(filename_e)
    vbox.addLayout(hbox)

    def set_csv(v):
        text = filename_e.text()
        text = text.replace(".json",".csv") if v else text.replace(".csv",".json")
        filename_e.setText(text)

    b1.clicked.connect(lambda: set_csv(True))
    b2.clicked.connect(lambda: set_csv(False))

    return vbox, filename_e, b1

class ElectrumItemDelegate(QStyledItemDelegate):
    def __init__(self, tv):
        super().__init__(tv)
        self.tv = tv
        self.opened = None
        def on_closeEditor(editor: QLineEdit, hint):
            self.opened = None
        def on_commitData(editor: QLineEdit):
            new_text = editor.text()
            idx = QModelIndex(self.opened)
            row, col = idx.row(), idx.column()
            _prior_text, user_role = self.tv.text_txid_from_coordinate(row, col)
            # check that we didn't forget to set UserRole on an editable field
            assert user_role is not None, (row, col)
            self.tv.on_edited(idx, user_role, new_text)
        self.closeEditor.connect(on_closeEditor)
        self.commitData.connect(on_commitData)

    def createEditor(self, parent, option, idx):
        self.opened = QPersistentModelIndex(idx)
        return super().createEditor(parent, option, idx)

class MyTreeView(QTreeView):

    def __init__(self, parent: 'ElectrumWindow', create_menu, stretch_column=None, editable_columns=None):
        super().__init__(parent)
        self.parent = parent
        self.config = self.parent.config
        self.stretch_column = stretch_column
        self.setContextMenuPolicy(Qt.CustomContextMenu)
        self.customContextMenuRequested.connect(create_menu)
        self.setUniformRowHeights(True)

        # Control which columns are editable
        if editable_columns is None:
            editable_columns = {stretch_column}
        else:
            editable_columns = set(editable_columns)
        self.editable_columns = editable_columns
        self.setItemDelegate(ElectrumItemDelegate(self))
        self.current_filter = ""

        self.setRootIsDecorated(False)  # remove left margin
        self.toolbar_shown = False

        # When figuring out the size of columns, Qt by default looks at
        # the first 1000 rows (at least if resize mode is QHeaderView.ResizeToContents).
        # This would be REALLY SLOW, and it's not perfect anyway.
        # So to speed the UI up considerably, set it to
        # only look at as many rows as currently visible.
        self.header().setResizeContentsPrecision(0)

    def set_editability(self, items):
        for idx, i in enumerate(items):
            i.setEditable(idx in self.editable_columns)

    def selected_in_column(self, column: int):
        items = self.selectionModel().selectedIndexes()
        return list(x for x in items if x.column() == column)

    def current_item_user_role(self, col) -> Optional[QStandardItem]:
        idx = self.selectionModel().currentIndex()
        idx = idx.sibling(idx.row(), col)
        item = self.model().itemFromIndex(idx)
        if item:
            return item.data(Qt.UserRole)

    def set_current_idx(self, set_current: QPersistentModelIndex):
        if set_current:
            assert isinstance(set_current, QPersistentModelIndex)
            assert set_current.isValid()
            self.selectionModel().select(QModelIndex(set_current), QItemSelectionModel.SelectCurrent)

    def update_headers(self, headers: Union[List[str], Dict[int, str]]):
        # headers is either a list of column names, or a dict: (col_idx->col_name)
        if not isinstance(headers, dict):  # convert to dict
            headers = dict(enumerate(headers))
        col_names = [headers[col_idx] for col_idx in sorted(headers.keys())]
        model = self.model()
        model.setHorizontalHeaderLabels(col_names)
        self.header().setStretchLastSection(False)
        for col_idx in headers:
            sm = QHeaderView.Stretch if col_idx == self.stretch_column else QHeaderView.ResizeToContents
            self.header().setSectionResizeMode(col_idx, sm)

    def keyPressEvent(self, event):
        if self.itemDelegate().opened:
            return
        if event.key() in [ Qt.Key_F2, Qt.Key_Return ]:
            self.on_activated(self.selectionModel().currentIndex())
            return
        super().keyPressEvent(event)

    def on_activated(self, idx):
        # on 'enter' we show the menu
        pt = self.visualRect(idx).bottomLeft()
        pt.setX(50)
        self.customContextMenuRequested.emit(pt)

    def edit(self, idx, trigger=QAbstractItemView.AllEditTriggers, event=None):
        """
        this is to prevent:
           edit: editing failed
        from inside qt
        """
        return super().edit(idx, trigger, event)

    def on_edited(self, idx: QModelIndex, user_role, text):
        self.parent.wallet.set_label(user_role, text)
        self.parent.history_model.refresh('on_edited in MyTreeView')
        self.parent.update_completions()

    def should_hide(self, row):
        """
        row_num is for self.model(). So if there is a proxy, it is the row number
        in that!
        """
        return False

    def text_txid_from_coordinate(self, row_num, column):
        assert not isinstance(self.model(), QSortFilterProxyModel)
        idx = self.model().index(row_num, column)
        item = self.model().itemFromIndex(idx)
        user_role = item.data(Qt.UserRole)
        return item.text(), user_role

    def hide_row(self, row_num):
        """
        row_num is for self.model(). So if there is a proxy, it is the row number
        in that!
        """
        should_hide = self.should_hide(row_num)
        if not self.current_filter and should_hide is None:
            # no filters at all, neither date nor search
            self.setRowHidden(row_num, QModelIndex(), False)
            return
        for column in self.filter_columns:
            txt, _ = self.text_txid_from_coordinate(row_num, column)
            txt = txt.lower()
            if self.current_filter in txt:
                # the filter matched, but the date filter might apply
                self.setRowHidden(row_num, QModelIndex(), bool(should_hide))
                break
        else:
            # we did not find the filter in any columns, hide the item
            self.setRowHidden(row_num, QModelIndex(), True)

    def filter(self, p=None):
        if p is not None:
            p = p.lower()
            self.current_filter = p
        self.hide_rows()

    def hide_rows(self):
        for row in range(self.model().rowCount()):
            self.hide_row(row)

    def create_toolbar(self, config=None):
        hbox = QHBoxLayout()
        buttons = self.get_toolbar_buttons()
        for b in buttons:
            b.setVisible(False)
            hbox.addWidget(b)
        hide_button = QPushButton('x')
        hide_button.setVisible(False)
        hide_button.pressed.connect(lambda: self.show_toolbar(False, config))
        self.toolbar_buttons = buttons + (hide_button,)
        hbox.addStretch()
        hbox.addWidget(hide_button)
        return hbox

    def save_toolbar_state(self, state, config):
        pass  # implemented in subclasses

    def show_toolbar(self, state, config=None):
        if state == self.toolbar_shown:
            return
        self.toolbar_shown = state
        if config:
            self.save_toolbar_state(state, config)
        for b in self.toolbar_buttons:
            b.setVisible(state)
        if not state:
            self.on_hide_toolbar()

    def toggle_toolbar(self, config=None):
        self.show_toolbar(not self.toolbar_shown, config)

    def add_copy_menu(self, menu, idx):
        cc = menu.addMenu(_("Copy"))
        for column in self.Columns:
            column_title = self.model().horizontalHeaderItem(column).text()
            item_col = self.model().itemFromIndex(idx.sibling(idx.row(), column))
            column_data = item_col.text().strip()
            cc.addAction(column_title,
                         lambda text=column_data, title=column_title:
                         self.place_text_on_clipboard(text, title=title))

    def place_text_on_clipboard(self, text: str, *, title: str = None) -> None:
        self.parent.do_copy(text, title=title)


class ButtonsWidget(QWidget):

    def __init__(self):
        super(QWidget, self).__init__()
        self.buttons = []

    def resizeButtons(self):
        frameWidth = self.style().pixelMetric(QStyle.PM_DefaultFrameWidth)
        x = self.rect().right() - frameWidth
        y = self.rect().bottom() - frameWidth
        for button in self.buttons:
            sz = button.sizeHint()
            x -= sz.width()
            button.move(x, y - sz.height())

    def addButton(self, icon_name, on_click, tooltip):
        button = QToolButton(self)
        button.setIcon(read_QIcon(icon_name))
        button.setIconSize(QSize(25,25))
        button.setCursor(QCursor(Qt.PointingHandCursor))
        button.setStyleSheet("QToolButton { border: none; hover {border: 1px} pressed {border: 1px} padding: 0px; }")
        button.setVisible(True)
        button.setToolTip(tooltip)
        button.clicked.connect(on_click)
        self.buttons.append(button)
        return button

    def addCopyButton(self, app):
        self.app = app
        self.addButton("copy.png", self.on_copy, _("Copy to clipboard"))

    def on_copy(self):
        self.app.clipboard().setText(self.text())
        QToolTip.showText(QCursor.pos(), _("Text copied to clipboard"), self)

class ButtonsLineEdit(QLineEdit, ButtonsWidget):
    def __init__(self, text=None):
        QLineEdit.__init__(self, text)
        self.buttons = []

    def resizeEvent(self, e):
        o = QLineEdit.resizeEvent(self, e)
        self.resizeButtons()
        return o

class ButtonsTextEdit(QPlainTextEdit, ButtonsWidget):
    def __init__(self, text=None):
        QPlainTextEdit.__init__(self, text)
        self.setText = self.setPlainText
        self.text = self.toPlainText
        self.buttons = []

    def resizeEvent(self, e):
        o = QPlainTextEdit.resizeEvent(self, e)
        self.resizeButtons()
        return o


class TaskThread(QThread):
    '''Thread that runs background tasks.  Callbacks are guaranteed
    to happen in the context of its parent.'''

    class Task(NamedTuple):
        task: Callable
        cb_success: Optional[Callable]
        cb_done: Optional[Callable]
        cb_error: Optional[Callable]

    doneSig = pyqtSignal(object, object, object)

    def __init__(self, parent, on_error=None):
        super(TaskThread, self).__init__(parent)
        self.on_error = on_error
        self.tasks = queue.Queue()
        self.doneSig.connect(self.on_done)
        self.start()

    def add(self, task, on_success=None, on_done=None, on_error=None):
        on_error = on_error or self.on_error
        self.tasks.put(TaskThread.Task(task, on_success, on_done, on_error))

    def run(self):
        while True:
            task = self.tasks.get()  # type: TaskThread.Task
            if not task:
                break
            try:
                result = task.task()
                self.doneSig.emit(result, task.cb_done, task.cb_success)
            except BaseException:
                self.doneSig.emit(sys.exc_info(), task.cb_done, task.cb_error)

    def on_done(self, result, cb_done, cb_result):
        # This runs in the parent's thread.
        if cb_done:
            cb_done()
        if cb_result:
            cb_result(result)

    def stop(self):
        self.tasks.put(None)


class ColorSchemeItem:
    def __init__(self, fg_color, bg_color):
        self.colors = (fg_color, bg_color)

    def _get_color(self, background):
        return self.colors[(int(background) + int(ColorScheme.dark_scheme)) % 2]

    def as_stylesheet(self, background=False):
        css_prefix = "background-" if background else ""
        color = self._get_color(background)
        return "QWidget {{ {}color:{}; }}".format(css_prefix, color)

    def as_color(self, background=False):
        color = self._get_color(background)
        return QColor(color)


class ColorScheme:
    dark_scheme = False

    GREEN = ColorSchemeItem("#117c11", "#8af296")
    YELLOW = ColorSchemeItem("#897b2a", "#ffff00")
    RED = ColorSchemeItem("#7c1111", "#f18c8c")
    BLUE = ColorSchemeItem("#123b7c", "#8cb3f2")
    DEFAULT = ColorSchemeItem("black", "white")

    @staticmethod
    def has_dark_background(widget):
        brightness = sum(widget.palette().color(QPalette.Background).getRgb()[0:3])
        return brightness < (255*3/2)

    @staticmethod
    def update_from_widget(widget, force_dark=False):
        if force_dark or ColorScheme.has_dark_background(widget):
            ColorScheme.dark_scheme = True


class AcceptFileDragDrop:
    def __init__(self, file_type=""):
        assert isinstance(self, QWidget)
        self.setAcceptDrops(True)
        self.file_type = file_type

    def validateEvent(self, event):
        if not event.mimeData().hasUrls():
            event.ignore()
            return False
        for url in event.mimeData().urls():
            if not url.toLocalFile().endswith(self.file_type):
                event.ignore()
                return False
        event.accept()
        return True

    def dragEnterEvent(self, event):
        self.validateEvent(event)

    def dragMoveEvent(self, event):
        if self.validateEvent(event):
            event.setDropAction(Qt.CopyAction)

    def dropEvent(self, event):
        if self.validateEvent(event):
            for url in event.mimeData().urls():
                self.onFileAdded(url.toLocalFile())

    def onFileAdded(self, fn):
        raise NotImplementedError()


def import_meta_gui(electrum_window, title, importer, on_success):
    filter_ = "JSON (*.json);;All files (*)"
    filename = electrum_window.getOpenFileName(_("Open {} file").format(title), filter_)
    if not filename:
        return
    try:
        importer(filename)
    except FileImportFailed as e:
        electrum_window.show_critical(str(e))
    else:
        electrum_window.show_message(_("Your {} were successfully imported").format(title))
        on_success()


def export_meta_gui(electrum_window, title, exporter):
    filter_ = "JSON (*.json);;All files (*)"
    filename = electrum_window.getSaveFileName(_("Select file to save your {}").format(title),
                                               'electrum_{}.json'.format(title), filter_)
    if not filename:
        return
    try:
        exporter(filename)
    except FileExportFailed as e:
        electrum_window.show_critical(str(e))
    else:
        electrum_window.show_message(_("Your {0} were exported to '{1}'")
                                     .format(title, str(filename)))


def get_parent_main_window(widget):
    """Returns a reference to the ElectrumWindow this widget belongs to."""
    from .main_window import ElectrumWindow
    from .transaction_dialog import TxDialog
    for _ in range(100):
        if widget is None:
            return None
        if isinstance(widget, ElectrumWindow):
            return widget
        elif isinstance(widget, TxDialog):
            return widget.main_window
        else:
            widget = widget.parentWidget()
    return None


def icon_path(icon_basename):
    return resource_path('gui', 'icons', icon_basename)


@lru_cache(maxsize=1000)
def read_QIcon(icon_basename):
    return QIcon(icon_path(icon_basename))


def get_default_language():
    name = QLocale.system().name()
    return name if name in languages else 'en_UK'


def char_width_in_lineedit() -> int:
    char_width = QFontMetrics(QLineEdit().font()).averageCharWidth()
    # 'averageCharWidth' seems to underestimate on Windows, hence 'max()'
    return max(9, char_width)


def webopen(url: str):
    if sys.platform == 'linux' and os.environ.get('APPIMAGE'):
        # When on Linux webbrowser.open can fail in AppImage because it can't find the correct libdbus.
        # We just fork the process and unset LD_LIBRARY_PATH before opening the URL.
        # See #5425
        if os.fork() == 0:
            del os.environ['LD_LIBRARY_PATH']
            webbrowser.open(url)
            sys.exit(0)
    else:
        webbrowser.open(url)


if __name__ == "__main__":
    app = QApplication([])
    t = WaitingDialog(None, 'testing ...', lambda: [time.sleep(1)], lambda x: QMessageBox.information(None, 'done', "done"))
    t.start()
    app.exec_()<|MERGE_RESOLUTION|>--- conflicted
+++ resolved
@@ -23,14 +23,8 @@
                              QHeaderView, QApplication, QToolTip, QTreeWidget, QStyledItemDelegate)
 
 from electrum.i18n import _, languages
-<<<<<<< HEAD
-from electrum.util import (FileImportFailed, FileExportFailed,
-                           resource_path)
-from electrum.paymentrequest import PR_UNPAID, PR_PAID, PR_EXPIRED
-=======
 from electrum.util import FileImportFailed, FileExportFailed, make_aiohttp_session, resource_path
 from electrum.util import PR_UNPAID, PR_PAID, PR_EXPIRED, PR_INFLIGHT, PR_UNKNOWN, PR_FAILED
->>>>>>> 01fc0484
 
 if TYPE_CHECKING:
     from .main_window import ElectrumWindow
@@ -47,37 +41,17 @@
 dialogs = []
 
 pr_icons = {
-<<<<<<< HEAD
-    PR_UNPAID:"unpaid.png",
-    PR_PAID:"confirmed.png",
-    PR_EXPIRED:"expired.png"
-=======
     PR_UNKNOWN:"warning.png",
     PR_UNPAID:"unpaid.png",
     PR_PAID:"confirmed.png",
     PR_EXPIRED:"expired.png",
     PR_INFLIGHT:"unconfirmed.png",
     PR_FAILED:"warning.png",
->>>>>>> 01fc0484
 }
 
-pr_tooltips = {
-    PR_UNPAID:_('Pending'),
-    PR_PAID:_('Paid'),
-    PR_EXPIRED:_('Expired')
-}
-
-<<<<<<< HEAD
-expiration_values = [
-    (_('1 hour'), 60*60),
-    (_('1 day'), 24*60*60),
-    (_('1 week'), 7*24*60*60),
-    (_('Never'), None)
-]
-=======
+
 # filter tx files in QFileDialog:
 TRANSACTION_FILE_EXTENSION_FILTER = "Transaction (*.txn *.psbt);;All files (*)"
->>>>>>> 01fc0484
 
 
 class EnterButton(QPushButton):
@@ -311,8 +285,9 @@
         if isinstance(parent, MessageBoxMixin):
             parent = parent.top_level_window()
         WindowModalDialog.__init__(self, parent, _("Please wait"))
+        self.message_label = QLabel(message)
         vbox = QVBoxLayout(self)
-        vbox.addWidget(QLabel(message))
+        vbox.addWidget(self.message_label)
         self.accepted.connect(self.on_accepted)
         self.show()
         self.thread = TaskThread(self)
@@ -324,6 +299,10 @@
 
     def on_accepted(self):
         self.thread.stop()
+
+    def update(self, msg):
+        print(msg)
+        self.message_label.setText(msg)
 
 
 class BlockingWaitingDialog(WindowModalDialog):
@@ -502,7 +481,8 @@
 
 class MyTreeView(QTreeView):
 
-    def __init__(self, parent: 'ElectrumWindow', create_menu, stretch_column=None, editable_columns=None):
+    def __init__(self, parent: 'ElectrumWindow', create_menu, *,
+                 stretch_column=None, editable_columns=None):
         super().__init__(parent)
         self.parent = parent
         self.config = self.parent.config
@@ -512,10 +492,12 @@
         self.setUniformRowHeights(True)
 
         # Control which columns are editable
-        if editable_columns is None:
+        if editable_columns is not None:
+            editable_columns = set(editable_columns)
+        elif stretch_column is not None:
             editable_columns = {stretch_column}
         else:
-            editable_columns = set(editable_columns)
+            editable_columns = {}
         self.editable_columns = editable_columns
         self.setItemDelegate(ElectrumItemDelegate(self))
         self.current_filter = ""

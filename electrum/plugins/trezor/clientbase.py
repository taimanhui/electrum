import time
from struct import pack

from electrum import ecc
from electrum.i18n import _
from electrum.util import UserCancelled, UserFacingException
from electrum.keystore import bip39_normalize_passphrase
from electrum.bip32 import BIP32Node, convert_bip32_path_to_list_of_uint32 as parse_path
from electrum.logging import Logger
from electrum.plugins.hw_wallet.plugin import OutdatedHwFirmwareException, HardwareClientBase

from trezorlib.client import TrezorClient, PASSPHRASE_ON_DEVICE
from trezorlib.exceptions import TrezorFailure, Cancelled, OutdatedFirmwareError
from trezorlib.messages import WordRequestType, FailureType, RecoveryDeviceType, ButtonRequestType
import trezorlib.btc
import trezorlib.device

MESSAGES = {
    ButtonRequestType.ConfirmOutput:
        _("Confirm the transaction output on your {} device"),
    ButtonRequestType.ResetDevice:
        _("Complete the initialization process on your {} device"),
    ButtonRequestType.ConfirmWord:
        _("Write down the seed word shown on your {}"),
    ButtonRequestType.WipeDevice:
        _("Confirm on your {} that you want to wipe it clean"),
    ButtonRequestType.ProtectCall:
        _("Confirm on your {} device the message to sign"),
    ButtonRequestType.SignTx:
        _("Confirm the total amount spent and the transaction fee on your {} device"),
    ButtonRequestType.Address:
        _("Confirm wallet address on your {} device"),
    ButtonRequestType._Deprecated_ButtonRequest_PassphraseType:
        _("Choose on your {} device where to enter your passphrase"),
    ButtonRequestType.PassphraseEntry:
        _("Please enter your passphrase on the {} device"),
    'default': _("Check your {} device to continue"),
}


class TrezorClientBase(HardwareClientBase, Logger):
    def __init__(self, transport, handler, plugin):
        HardwareClientBase.__init__(self, plugin=plugin)
        if plugin.is_outdated_fw_ignored():
            TrezorClient.is_outdated = lambda *args, **kwargs: False
        self.client = TrezorClient(transport, ui=self)
        self.device = plugin.device
        self.handler = handler
        Logger.__init__(self)

        self.msg = None
        self.creating_wallet = False

        self.in_flow = False

        self.used()

    def run_flow(self, message=None, creating_wallet=False):
        if self.in_flow:
            raise RuntimeError("Overlapping call to run_flow")

        self.in_flow = True
        self.msg = message
        self.creating_wallet = creating_wallet
        self.prevent_timeouts()
        return self

    def end_flow(self):
        self.in_flow = False
        self.msg = None
        self.creating_wallet = False
        self.handler.finished()
        self.used()

    def __enter__(self):
        return self

    def __exit__(self, exc_type, e, traceback):
        self.end_flow()
        if e is not None:
            if isinstance(e, Cancelled):
                raise UserCancelled() from e
            elif isinstance(e, TrezorFailure):
                raise RuntimeError(str(e)) from e
            elif isinstance(e, OutdatedFirmwareError):
                raise OutdatedHwFirmwareException(e) from e
            else:
                return False
        return True

    @property
    def features(self):
        return self.client.features

    def __str__(self):
        return "%s/%s" % (self.label(), self.features.device_id)

    def label(self):
        return self.features.label

    def get_soft_device_id(self):
        return self.features.device_id

    def is_initialized(self):
        return self.features.initialized

    def is_pairable(self):
        return not self.features.bootloader_mode

    def has_usable_connection_with_device(self):
        if self.in_flow:
            return True

        try:
            res = self.client.ping("electrum pinging device")
            assert res == "electrum pinging device"
        except BaseException:
            return False
        return True

    def used(self):
        self.last_operation = time.time()

    def prevent_timeouts(self):
        self.last_operation = float('inf')

    def timeout(self, cutoff):
        '''Time out the client if the last operation was before cutoff.'''
        if self.last_operation < cutoff:
            self.logger.info("timed out")
            self.clear_session()

    def i4b(self, x):
        return pack('>I', x)

    def get_xpub(self, bip32_path, xtype, creating=False):
        address_n = parse_path(bip32_path)
        with self.run_flow(creating_wallet=creating):
            node = trezorlib.btc.get_public_node(self.client, address_n, coin_name=self.plugin.get_coin_name(), script_type=self.plugin.get_trezor_input_script_type(xtype)).node
        return BIP32Node(xtype=xtype,
                         eckey=ecc.ECPubkey(node.public_key),
                         chaincode=node.chain_code,
                         depth=node.depth,
                         fingerprint=self.i4b(node.fingerprint),
                         child_number=self.i4b(node.child_num)).to_xpub()

    def backup(self) -> str:
        if type == 1:
            msg = ("Confirm backup your {} device")
        elif type == 2:
            msg = ("Confirm recovry your {} device")
        with self.run_flow(''):
            return trezorlib.device.se_backup(self.client).hex()

    def recovery(self, *args):
        with self.run_flow(''):
            return trezorlib.device.se_restore(self.client, *args)

    def anti_counterfeiting_verify(self, inputmessage):
        with self.run_flow(_("Confirm anti_counterfeiting_verify on your {} device")):
            return trezorlib.device.anti_counterfeiting_verify(self.client, inputmessage=inputmessage)

    def toggle_passphrase(self):
        if self.features.passphrase_protection:
            msg = _("Confirm on your {} device to disable passphrases")
        else:
            msg = _("Confirm on your {} device to enable passphrases")
        enabled = not self.features.passphrase_protection
        with self.run_flow(msg):
            trezorlib.device.apply_settings(self.client, use_passphrase=enabled)

    def change_language(self, language):
        with self.run_flow(_("Confirm the new language on your {} device")):
            trezorlib.device.apply_settings(self.client, language=language)

    def change_label(self, label):
        with self.run_flow(_("Confirm the new label on your {} device")):
            trezorlib.device.apply_settings(self.client, label=label)

    def change_homescreen(self, homescreen):
        with self.run_flow(_("Confirm on your {} device to change your home screen")):
            trezorlib.device.apply_settings(self.client, homescreen=homescreen)

    def set_bixin_app(self, is_bixin):
        with self.run_flow(_("")):
            trezorlib.device.apply_settings(self.client, is_bixinapp=is_bixin)

    def set_pin(self, remove):
        if remove:
            msg = _("Confirm on your {} device to disable PIN protection")
        elif self.features.pin_protection:
            msg = _("Confirm on your {} device to change your PIN")
        else:
            msg = _("Confirm on your {} device to set a PIN")
        with self.run_flow(msg):
            return trezorlib.device.change_pin(self.client, remove)

    def clear_session(self):
        '''Clear the session to force pin (and passphrase if enabled)
        re-entry.  Does not leak exceptions.'''
        self.logger.info(f"clear session: {self}")
        self.prevent_timeouts()
        try:
            self.client.clear_session()
        except BaseException as e:
            # If the device was removed it has the same effect...
            self.logger.info(f"clear_session: ignoring error {e}")

    def close(self):
        '''Called when Our wallet was closed or the device removed.'''
        self.logger.info("closing client")
        self.clear_session()

    def is_uptodate(self):
        if self.client.is_outdated():
            return False
        return self.client.version >= self.plugin.minimum_firmware

    def get_trezor_model(self):
        """Returns '1' for Trezor One, 'T' for Trezor T."""
        return self.features.model

    def device_model_name(self):
        model = self.get_trezor_model()
        if model == '1':
            return "Trezor One"
        elif model == 'T':
            return "Trezor T"
        return None

    def show_address(self, address_str, script_type, multisig=None):
        coin_name = self.plugin.get_coin_name()
        address_n = parse_path(address_str)
        with self.run_flow():
            return trezorlib.btc.get_address(
                self.client,
                coin_name,
                address_n,
                show_display=True,
                script_type=script_type,
                multisig=multisig)

    def sign_message(self, address_str, message):
        coin_name = self.plugin.get_coin_name()
        address_n = parse_path(address_str)
        with self.run_flow():
            return trezorlib.btc.sign_message(
                self.client,
                coin_name,
                address_n,
                message)

    def recover_device(self, recovery_type, *args, **kwargs):
        input_callback = self.mnemonic_callback(recovery_type)
        with self.run_flow():
            return trezorlib.device.recover(
                self.client,
                *args,
                input_callback=input_callback,
                type=recovery_type,
                **kwargs)

    # ========= Unmodified trezorlib methods =========

    def sign_tx(self, *args, **kwargs):
        with self.run_flow():
            return trezorlib.btc.sign_tx(self.client, *args, **kwargs)

    def reset_device(self, *args, **kwargs):
        with self.run_flow():
            return trezorlib.device.reset(self.client, *args, **kwargs)

    def wipe_device(self, *args, **kwargs):
        with self.run_flow():
            return trezorlib.device.wipe(self.client, *args, **kwargs)

    # ========= UI methods ==========

    def button_request(self, code):
        message = self.msg or MESSAGES.get(code) or MESSAGES['default']
        self.handler.button_request(code)
        self.handler.show_message(message.format(self.device), self.client.cancel)

    def get_pin(self, code=None):
        show_strength = True
        if code == 2:
            msg = _("Enter a new PIN for your {}:")
        elif code == 3:
            msg = (_("Re-enter the new PIN for your {}.\n\n"
                     "NOTE: the positions of the numbers have changed!"))
        else:
            msg = _("Enter your current {} PIN:")
            show_strength = False
        pin = self.handler.get_pin(msg.format(self.device), show_strength=show_strength)
        if not pin:
            raise Cancelled
        if len(pin) > 9 and len(pin) != 12:
            self.handler.show_error(_('The PIN cannot be longer than 9 characters.'))
            raise Cancelled
        return pin

<<<<<<< HEAD
    def get_passphrase(self, available_on_device=None):
=======
    def get_passphrase(self, available_on_device):
>>>>>>> 3b5b0209
        if self.creating_wallet:
            msg = _("Enter a passphrase to generate this wallet.  Each time "
                    "you use this wallet your {} will prompt you for the "
                    "passphrase.  If you forget the passphrase you cannot "
                    "access the bitcoins in the wallet.").format(self.device)
        else:
            msg = _("Enter the passphrase to unlock this wallet:")
<<<<<<< HEAD
        passphrase = self.handler.get_passphrase(msg)
=======

        self.handler.passphrase_on_device = available_on_device
        passphrase = self.handler.get_passphrase(msg, self.creating_wallet)
        if passphrase is PASSPHRASE_ON_DEVICE:
            return passphrase
>>>>>>> 3b5b0209
        if passphrase is None:
            raise Cancelled
        passphrase = bip39_normalize_passphrase(passphrase)
        length = len(passphrase)
        if length > 50:
            self.handler.show_error(_("Too long passphrase ({} > 50 chars).").format(length))
            raise Cancelled
        return passphrase

    def _matrix_char(self, matrix_type):
        num = 9 if matrix_type == WordRequestType.Matrix9 else 6
        char = self.handler.get_matrix(num)
        if char == 'x':
            raise Cancelled
        return char

    def mnemonic_callback(self, recovery_type):
        if recovery_type is None:
            return None

        if recovery_type == RecoveryDeviceType.Matrix:
            return self._matrix_char

        step = 0

        def word_callback(_ignored):
            nonlocal step
            step += 1
            msg = _("Step {}/24.  Enter seed word as explained on your {}:").format(step, self.device)
            word = self.handler.get_word(msg)
            if not word:
                raise Cancelled
            return word

        return word_callback<|MERGE_RESOLUTION|>--- conflicted
+++ resolved
@@ -299,11 +299,7 @@
             raise Cancelled
         return pin
 
-<<<<<<< HEAD
-    def get_passphrase(self, available_on_device=None):
-=======
     def get_passphrase(self, available_on_device):
->>>>>>> 3b5b0209
         if self.creating_wallet:
             msg = _("Enter a passphrase to generate this wallet.  Each time "
                     "you use this wallet your {} will prompt you for the "
@@ -311,15 +307,11 @@
                     "access the bitcoins in the wallet.").format(self.device)
         else:
             msg = _("Enter the passphrase to unlock this wallet:")
-<<<<<<< HEAD
-        passphrase = self.handler.get_passphrase(msg)
-=======
 
         self.handler.passphrase_on_device = available_on_device
         passphrase = self.handler.get_passphrase(msg, self.creating_wallet)
         if passphrase is PASSPHRASE_ON_DEVICE:
             return passphrase
->>>>>>> 3b5b0209
         if passphrase is None:
             raise Cancelled
         passphrase = bip39_normalize_passphrase(passphrase)

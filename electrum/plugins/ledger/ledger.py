--- conflicted
+++ resolved
@@ -223,7 +223,7 @@
         # device reconnects
         self.force_watching_only = False
         self.signing = False
-        self.cfg = d.get('cfg', {'mode':0,'pair':''})
+        self.cfg = d.get('cfg', {'mode': 0})
 
     def dump(self):
         obj = Hardware_KeyStore.dump(self)
@@ -385,21 +385,12 @@
                 assert txout.address
                 if txout.is_mine and len(tx.outputs()) > 1 \
                         and not has_change:
-<<<<<<< HEAD
-                    index = info.address_index
-                    on_change_branch = index[0] == 1
-                    # prioritise hiding outputs on the 'change' branch from user
-                    # because no more than one change address allowed
-                    if on_change_branch == any_output_on_change_branch:
-                        changePath = self.get_derivation()[2:] + "/%d/%d"%index
-=======
                     # prioritise hiding outputs on the 'change' branch from user
                     # because no more than one change address allowed
                     if txout.is_change == any_output_on_change_branch:
                         my_pubkey, changePath = self.find_my_pubkey_in_txinout(txout)
                         assert changePath
                         changePath = convert_bip32_intpath_to_strpath(changePath)[2:]
->>>>>>> 01fc0484
                         has_change = True
                     else:
                         output = txout.address
@@ -447,8 +438,7 @@
                     pin = self.handler.get_auth( outputData ) # does the authenticate dialog and returns pin
                     if not pin:
                         raise UserWarning()
-                    if pin != 'paired':
-                        self.handler.show_message(_("Confirmed. Signing Transaction..."))
+                    self.handler.show_message(_("Confirmed. Signing Transaction..."))
                 while inputIndex < len(inputs):
                     singleInput = [ chipInputs[inputIndex] ]
                     self.get_client().startUntrustedTransaction(False, 0,
@@ -474,8 +464,7 @@
                         pin = self.handler.get_auth( outputData ) # does the authenticate dialog and returns pin
                         if not pin:
                             raise UserWarning()
-                        if pin != 'paired':
-                            self.handler.show_message(_("Confirmed. Signing Transaction..."))
+                        self.handler.show_message(_("Confirmed. Signing Transaction..."))
                     else:
                         # Sign input with the provided PIN
                         inputSignature = self.get_client().untrustedHashSign(inputsPaths[inputIndex], pin, lockTime=tx.locktime)
@@ -485,8 +474,7 @@
                                                  signing_pubkey=my_pubkey.hex(),
                                                  sig=inputSignature.hex())
                         inputIndex = inputIndex + 1
-                    if pin != 'paired':
-                        firstTransaction = False
+                    firstTransaction = False
         except UserWarning:
             self.handler.show_error(_('Cancelled by user'))
             return

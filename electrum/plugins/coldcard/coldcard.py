#
# Coldcard Electrum plugin main code.
#
#
import os, time, io
import traceback
from typing import TYPE_CHECKING
import struct

from electrum import bip32
from electrum.bip32 import BIP32Node, InvalidMasterKeyVersionBytes
from electrum.i18n import _
<<<<<<< HEAD
from electrum.plugin import Device
from electrum.keystore import Hardware_KeyStore, xpubkey_to_pubkey, Xpub
from electrum.transaction import Transaction
from electrum.wallet import Standard_Wallet
from electrum.crypto import hash_160
=======
from electrum.plugin import Device, hook
from electrum.keystore import Hardware_KeyStore, KeyStoreWithMPK
from electrum.transaction import PartialTransaction
from electrum.wallet import Standard_Wallet, Multisig_Wallet, Abstract_Wallet
>>>>>>> 01fc0484
from electrum.util import bfh, bh2u, versiontuple, UserFacingException
from electrum.base_wizard import ScriptTypeNotSupported
from electrum.logging import get_logger

<<<<<<< HEAD
from ..hw_wallet import HW_PluginBase
from ..hw_wallet.plugin import LibraryFoundButUnusable
=======
from ..hw_wallet import HW_PluginBase, HardwareClientBase
from ..hw_wallet.plugin import LibraryFoundButUnusable, only_hook_if_libraries_available
>>>>>>> 01fc0484


_logger = get_logger(__name__)


try:
    import hid
    from ckcc.protocol import CCProtocolPacker, CCProtocolUnpacker
    from ckcc.protocol import CCProtoError, CCUserRefused, CCBusyError
    from ckcc.constants import (MAX_MSG_LEN, MAX_BLK_LEN, MSG_SIGNING_MAX_LENGTH, MAX_TXN_LEN,
        AF_CLASSIC, AF_P2SH, AF_P2WPKH, AF_P2WSH, AF_P2WPKH_P2SH, AF_P2WSH_P2SH)
    from ckcc.constants import (
        PSBT_GLOBAL_UNSIGNED_TX, PSBT_IN_NON_WITNESS_UTXO, PSBT_IN_WITNESS_UTXO,
        PSBT_IN_SIGHASH_TYPE, PSBT_IN_REDEEM_SCRIPT, PSBT_IN_WITNESS_SCRIPT,
        PSBT_IN_BIP32_DERIVATION, PSBT_OUT_BIP32_DERIVATION, PSBT_OUT_REDEEM_SCRIPT)

    from ckcc.client import ColdcardDevice, COINKITE_VID, CKCC_PID, CKCC_SIMULATOR_PATH

    requirements_ok = True


    class ElectrumColdcardDevice(ColdcardDevice):
        # avoid use of pycoin for MiTM message signature test
        def mitm_verify(self, sig, expect_xpub):
            # verify a signature (65 bytes) over the session key, using the master bip32 node
            # - customized to use specific EC library of Electrum.
            pubkey = BIP32Node.from_xkey(expect_xpub).eckey
            try:
                pubkey.verify_message_hash(sig[1:65], self.session_key)
                return True
            except:
                return False

except ImportError:
    requirements_ok = False

    COINKITE_VID = 0xd13e
    CKCC_PID     = 0xcc10

CKCC_SIMULATED_PID = CKCC_PID ^ 0x55aa

<<<<<<< HEAD
def my_var_int(l):
    # Bitcoin serialization of integers... directly into binary!
    if l < 253:
        return pack("B", l)
    elif l < 0x10000:
        return pack("<BH", 253, l)
    elif l < 0x100000000:
        return pack("<BI", 254, l)
    else:
        return pack("<BQ", 255, l)

def xfp_from_xpub(xpub):
    # sometime we need to BIP32 fingerprint value: 4 bytes of ripemd(sha256(pubkey))
    # UNTESTED
    kk = bfh(Xpub.get_pubkey_from_xpub(xpub, []))
    assert len(kk) == 33
    xfp, = unpack('<I', hash_160(kk)[0:4])
    return xfp


class CKCCClient:
    # Challenge: I haven't found anywhere that defines a base class for this 'client',
    # nor an API (interface) to be met. Winging it. Gets called from lib/plugins.py mostly?
=======

class CKCCClient(HardwareClientBase):
>>>>>>> 01fc0484

    def __init__(self, plugin, handler, dev_path, is_simulator=False):
        self.device = plugin.device
        self.handler = handler

        # if we know what the (xfp, xpub) "should be" then track it here
        self._expected_device = None

        if is_simulator:
            self.dev = ElectrumColdcardDevice(dev_path, encrypt=True)
        else:
            # open the real HID device
            import hid
            hd = hid.device(path=dev_path)
            hd.open_path(dev_path)

            self.dev = ElectrumColdcardDevice(dev=hd, encrypt=True)

        # NOTE: MiTM test is delayed until we have a hint as to what XPUB we
        # should expect. It's also kinda slow.

    def __repr__(self):
        return '<CKCCClient: xfp=%08x label=%r>' % (self.dev.master_fingerprint,
                                                        self.label())

<<<<<<< HEAD
    def verify_connection(self, expected_xfp, expected_xpub):
=======
    def verify_connection(self, expected_xfp: int, expected_xpub=None):
>>>>>>> 01fc0484
        ex = (expected_xfp, expected_xpub)

        if self._expected_device == ex:
            # all is as expected
            return

        if ( (self._expected_device is not None) 
                or (self.dev.master_fingerprint != expected_xfp)
                or (self.dev.master_xpub != expected_xpub)):
            # probably indicating programing error, not hacking
            _logger.info(f"xpubs. reported by device: {self.dev.master_xpub}. "
                         f"stored in file: {expected_xpub}")
            raise RuntimeError("Expecting 0x%08x but that's not what's connected?!" %
                               expected_xfp)

        # check signature over session key
        # - mitm might have lied about xfp and xpub up to here
        # - important that we use value capture at wallet creation time, not some value
        #   we read over USB today
        self.dev.check_mitm(expected_xpub=expected_xpub)

        self._expected_device = ex

        _logger.info("Successfully verified against MiTM")

    def is_pairable(self):
        # can't do anything w/ devices that aren't setup (but not normally reachable)
        return bool(self.dev.master_xpub)

    def timeout(self, cutoff):
        # nothing to do?
        pass

    def close(self):
        # close the HID device (so can be reused)
        self.dev.close()
        self.dev = None

    def is_initialized(self):
        return bool(self.dev.master_xpub)

    def label(self):
        # 'label' of this Coldcard. Warning: gets saved into wallet file, which might
        # not be encrypted, so better for privacy if based on xpub/fingerprint rather than
        # USB serial number.
        if self.dev.is_simulator:
            lab = 'Coldcard Simulator 0x%08x' % self.dev.master_fingerprint
        elif not self.dev.master_fingerprint:
            # failback; not expected
            lab = 'Coldcard #' + self.dev.serial
        else:
            lab = 'Coldcard 0x%08x' % self.dev.master_fingerprint

        # Hack zone: during initial setup I need the xfp and master xpub but 
        # very few objects are passed between the various steps of base_wizard.
        # Solution: return a string with some hidden metadata
        # - see <https://stackoverflow.com/questions/7172772/abc-for-string>
        # - needs to work w/ deepcopy
        class LabelStr(str):
            def __new__(cls, s, xfp=None, xpub=None):
                self = super().__new__(cls, str(s))
                self.xfp = getattr(s, 'xfp', xfp)
                self.xpub = getattr(s, 'xpub', xpub)
                return self

        return LabelStr(lab, self.dev.master_fingerprint, self.dev.master_xpub)

    def has_usable_connection_with_device(self):
        # Do end-to-end ping test
        try:
            self.ping_check()
            return True
        except:
            return False

    def get_xpub(self, bip32_path, xtype):
        assert xtype in ColdcardPlugin.SUPPORTED_XTYPES
        _logger.info('Derive xtype = %r' % xtype)
        xpub = self.dev.send_recv(CCProtocolPacker.get_xpub(bip32_path), timeout=5000)
        # TODO handle timeout?
        # change type of xpub to the requested type
        try:
            node = BIP32Node.from_xkey(xpub)
        except InvalidMasterKeyVersionBytes:
            raise UserFacingException(_('Invalid xpub magic. Make sure your {} device is set to the correct chain.')
                                      .format(self.device)) from None
        if xtype != 'standard':
            xpub = node._replace(xtype=xtype).to_xpub()
        return xpub

    def ping_check(self):
        # check connection is working
        assert self.dev.session_key, 'not encrypted?'
        req = b'1234 Electrum Plugin 4321'      # free up to 59 bytes
        try:
            echo = self.dev.send_recv(CCProtocolPacker.ping(req))
            assert echo == req
        except:
            raise RuntimeError("Communication trouble with Coldcard")

    def show_address(self, path, addr_fmt):
        # prompt user w/ addres, also returns it immediately.
        return self.dev.send_recv(CCProtocolPacker.show_address(path, addr_fmt), timeout=None)

    def get_version(self):
        # gives list of strings
        return self.dev.send_recv(CCProtocolPacker.version(), timeout=1000).split('\n')

    def sign_message_start(self, path, msg):
        # this starts the UX experience.
        self.dev.send_recv(CCProtocolPacker.sign_message(msg, path), timeout=None)

    def sign_message_poll(self):
        # poll device... if user has approved, will get tuple: (addr, sig) else None
        return self.dev.send_recv(CCProtocolPacker.get_signed_msg(), timeout=None)

    def sign_transaction_start(self, raw_psbt: bytes, *, finalize: bool = False):
        # Multiple steps to sign:
        # - upload binary
        # - start signing UX
        # - wait for coldcard to complete process, or have it refused.
        # - download resulting txn
        assert 20 <= len(raw_psbt) < MAX_TXN_LEN, 'PSBT is too big'
        dlen, chk = self.dev.upload_file(raw_psbt)

        resp = self.dev.send_recv(CCProtocolPacker.sign_transaction(dlen, chk, finalize=finalize),
                                    timeout=None)

        if resp != None:
            raise ValueError(resp)

    def sign_transaction_poll(self):
        # poll device... if user has approved, will get tuple: (legnth, checksum) else None
        return self.dev.send_recv(CCProtocolPacker.get_signed_txn(), timeout=None)

    def download_file(self, length, checksum, file_number=1):
        # get a file
        return self.dev.download_file(length, checksum, file_number=file_number)

        

class Coldcard_KeyStore(Hardware_KeyStore):
    hw_type = 'coldcard'
    device = 'Coldcard'

    plugin: 'ColdcardPlugin'

    def __init__(self, d):
        Hardware_KeyStore.__init__(self, d)
        # Errors and other user interaction is done through the wallet's
        # handler.  The handler is per-window and preserved across
        # device reconnects
        self.force_watching_only = False
        self.ux_busy = False

<<<<<<< HEAD
        # Seems like only the derivation path and resulting **derived** xpub is stored in
        # the wallet file... however, we need to know at least the fingerprint of the master
        # xpub to verify against MiTM, and also so we can put the right value into the subkey paths
        # of PSBT files that might be generated offline. 
        # - save the fingerprint of the master xpub, as "xfp"
        # - it's a LE32 int, but hex more natural way to see it
=======
        # we need to know at least the fingerprint of the master xpub to verify against MiTM
>>>>>>> 01fc0484
        # - device reports these value during encryption setup process
        lab = d['label']
<<<<<<< HEAD
        if hasattr(lab, 'xfp'):
            # initial setup
            self.ckcc_xfp = lab.xfp
            self.ckcc_xpub = lab.xpub
        else:
            # wallet load: fatal if missing, we need them!
            self.ckcc_xfp = d['ckcc_xfp']
            self.ckcc_xpub = d['ckcc_xpub']
=======
        self.ckcc_xpub = getattr(lab, 'xpub', None) or d.get('ckcc_xpub', None)
>>>>>>> 01fc0484

    def dump(self):
        # our additions to the stored data about keystore -- only during creation?
        d = Hardware_KeyStore.dump(self)
        d['ckcc_xpub'] = self.ckcc_xpub
        return d

    def get_xfp_int(self) -> int:
        xfp = self.get_root_fingerprint()
        assert xfp is not None
        return xfp_int_from_xfp_bytes(bfh(xfp))

    def get_client(self):
        # called when user tries to do something like view address, sign somthing.
        # - not called during probing/setup
        rv = self.plugin.get_client(self)
        if rv:
            xfp_int = self.get_xfp_int()
            rv.verify_connection(xfp_int, self.ckcc_xpub)

        return rv

    def give_error(self, message, clear_client=False):
        self.logger.info(message)
        if not self.ux_busy:
            self.handler.show_error(message)
        else:
            self.ux_busy = False
        if clear_client:
            self.client = None
        raise UserFacingException(message)

    def wrap_busy(func):
        # decorator: function takes over the UX on the device.
        def wrapper(self, *args, **kwargs):
            try:
                self.ux_busy = True
                return func(self, *args, **kwargs)
            finally:
                self.ux_busy = False
        return wrapper

    def decrypt_message(self, pubkey, message, password):
        raise UserFacingException(_('Encryption and decryption are currently not supported for {}').format(self.device))

    @wrap_busy
    def sign_message(self, sequence, message, password):
        # Sign a message on device. Since we have big screen, of course we
        # have to show the message unabiguously there first!
        try:
            msg = message.encode('ascii', errors='strict')
            assert 1 <= len(msg) <= MSG_SIGNING_MAX_LENGTH
        except (UnicodeError, AssertionError):
            # there are other restrictions on message content,
            # but let the device enforce and report those
            self.handler.show_error('Only short (%d max) ASCII messages can be signed.' 
                                            % MSG_SIGNING_MAX_LENGTH)
            return b''

        client = self.get_client()
        path = self.get_derivation_prefix() + ("/%d/%d" % sequence)
        try:
            cl = self.get_client()
            try:
                self.handler.show_message("Signing message (using %s)..." % path)

                cl.sign_message_start(path, msg)

                while 1:
                    # How to kill some time, without locking UI?
                    time.sleep(0.250)

                    resp = cl.sign_message_poll()
                    if resp is not None:
                        break

            finally:
                self.handler.finished()

            assert len(resp) == 2
            addr, raw_sig = resp

            # already encoded in Bitcoin fashion, binary.
            assert 40 < len(raw_sig) <= 65

            return raw_sig

        except (CCUserRefused, CCBusyError) as exc:
            self.handler.show_error(str(exc))
        except CCProtoError as exc:
            self.logger.exception('Error showing address')
            self.handler.show_error('{}\n\n{}'.format(
                _('Error showing address') + ':', str(exc)))
        except Exception as e:
            self.give_error(e, True)

        # give empty bytes for error cases; it seems to clear the old signature box
        return b''

    def build_psbt(self, tx: Transaction, wallet=None, xfp=None):
        # Render a PSBT file, for upload to Coldcard.
        # 
        if xfp is None:
            # need fingerprint of MASTER xpub, not the derived key
            xfp = self.ckcc_xfp

        inputs = tx.inputs()

        if 'prev_tx' not in inputs[0]:
            # fetch info about inputs, if needed?
            # - needed during export PSBT flow, not normal online signing
            assert wallet, 'need wallet reference'
            wallet.add_hw_info(tx)

        # wallet.add_hw_info installs this attr
        assert tx.output_info is not None, 'need data about outputs'

        # Build map of pubkey needed as derivation from master, in PSBT binary format
        # 1) binary version of the common subpath for all keys
        #       m/ => fingerprint LE32
        #       a/b/c => ints
        base_path = pack('<I', xfp)
        for x in self.get_derivation()[2:].split('/'):
            if x.endswith("'"):
                x = int(x[:-1]) | 0x80000000
            else:
                x = int(x)
            base_path += pack('<I', x)

        # 2) all used keys in transaction
        subkeys = {}
        derivations = self.get_tx_derivations(tx)
        for xpubkey in derivations:
            pubkey = xpubkey_to_pubkey(xpubkey)

            # assuming depth two, non-harded: change + index
            aa, bb = derivations[xpubkey]
            assert 0 <= aa < 0x80000000
            assert 0 <= bb < 0x80000000

            subkeys[bfh(pubkey)] = base_path + pack('<II', aa, bb)
            
        for txin in inputs:
            if txin['type'] == 'coinbase':
                self.give_error("Coinbase not supported")

            if txin['type'] in ['p2sh', 'p2wsh-p2sh', 'p2wsh']:
                self.give_error('No support yet for inputs of type: ' + txin['type'])

        # Construct PSBT from start to finish.
        out_fd = io.BytesIO()
        out_fd.write(b'psbt\xff')

        def write_kv(ktype, val, key=b''):
            # serialize helper: write w/ size and key byte
            out_fd.write(my_var_int(1 + len(key)))
            out_fd.write(bytes([ktype]) + key)

            if isinstance(val, str):
                val = bfh(val)

            out_fd.write(my_var_int(len(val)))
            out_fd.write(val)


        # global section: just the unsigned txn
        class CustomTXSerialization(Transaction):
            @classmethod
            def input_script(cls, txin, estimate_size=False):
                return ''

        unsigned = bfh(CustomTXSerialization(tx.serialize()).serialize_to_network(witness=False))
        write_kv(PSBT_GLOBAL_UNSIGNED_TX, unsigned)

        # end globals section
        out_fd.write(b'\x00')

        # inputs section
        for txin in inputs:
            if Transaction.is_segwit_input(txin):
                utxo = txin['prev_tx'].outputs()[txin['prevout_n']]
                spendable = txin['prev_tx'].serialize_output(utxo)
                write_kv(PSBT_IN_WITNESS_UTXO, spendable)
            else:
                write_kv(PSBT_IN_NON_WITNESS_UTXO, str(txin['prev_tx']))

            pubkeys, x_pubkeys = tx.get_sorted_pubkeys(txin)

            pubkeys = [bfh(k) for k in pubkeys]

            for k in pubkeys:
                write_kv(PSBT_IN_BIP32_DERIVATION, subkeys[k], k)

                if txin['type'] == 'p2wpkh-p2sh':
                    assert len(pubkeys) == 1, 'can be only one redeem script per input'
                    pa = hash_160(k)
                    assert len(pa) == 20
                    write_kv(PSBT_IN_REDEEM_SCRIPT, b'\x00\x14'+pa)

            out_fd.write(b'\x00')

        # outputs section
        for o in tx.outputs():
            # can be empty, but must be present, and helpful to show change inputs
            # wallet.add_hw_info() adds some data about change outputs into tx.output_info
            if o.address in tx.output_info:
                # this address "is_mine" but might not be change (I like to sent to myself)
                output_info = tx.output_info.get(o.address)
                index, xpubs = output_info.address_index, output_info.sorted_xpubs

                if index[0] == 1 and len(index) == 2:
                    # it is a change output (based on our standard derivation path)
                    assert len(xpubs) == 1      # not expecting multisig
                    xpubkey = xpubs[0]

                    # document its bip32 derivation in output section
                    aa, bb = index
                    assert 0 <= aa < 0x80000000
                    assert 0 <= bb < 0x80000000

                    deriv = base_path + pack('<II', aa, bb)
                    pubkey = bfh(self.get_pubkey_from_xpub(xpubkey, index))

                    write_kv(PSBT_OUT_BIP32_DERIVATION, deriv, pubkey)

                    if output_info.script_type == 'p2wpkh-p2sh':
                        pa = hash_160(pubkey)
                        assert len(pa) == 20
                        write_kv(PSBT_OUT_REDEEM_SCRIPT, b'\x00\x14' + pa)

            out_fd.write(b'\x00')

        return out_fd.getvalue()


    @wrap_busy
    def sign_transaction(self, tx, password):
<<<<<<< HEAD
        # Build a PSBT in memory, upload it for signing.
=======
        # Upload PSBT for signing.
>>>>>>> 01fc0484
        # - we can also work offline (without paired device present)
        if tx.is_complete():
            return

        client = self.get_client()

<<<<<<< HEAD
        assert client.dev.master_fingerprint == self.ckcc_xfp

        raw_psbt = self.build_psbt(tx)

        #open('debug.psbt', 'wb').write(out_fd.getvalue())
=======
        assert client.dev.master_fingerprint == self.get_xfp_int()

        raw_psbt = tx.serialize_as_bytes()
>>>>>>> 01fc0484

        try:
            try:
                self.handler.show_message("Authorize Transaction...")

<<<<<<< HEAD
                client.sign_transaction_start(raw_psbt, True)
=======
                client.sign_transaction_start(raw_psbt)
>>>>>>> 01fc0484

                while 1:
                    # How to kill some time, without locking UI?
                    time.sleep(0.250)

                    resp = client.sign_transaction_poll()
                    if resp is not None:
                        break

                rlen, rsha = resp
            
                # download the resulting txn.
                new_raw = client.download_file(rlen, rsha)

            finally:
                self.handler.finished()

        except (CCUserRefused, CCBusyError) as exc:
            self.logger.info(f'Did not sign: {exc}')
            self.handler.show_error(str(exc))
            return
        except BaseException as e:
            self.logger.exception('')
            self.give_error(e, True)
            return

<<<<<<< HEAD
        # trust the coldcard to re-searilize final product right?
        tx.update(bh2u(new_raw))
=======
        tx2 = PartialTransaction.from_raw_psbt(raw_resp)
        # apply partial signatures back into txn
        tx.combine_with_other_psbt(tx2)
        # caller's logic looks at tx now and if it's sufficiently signed,
        # will send it if that's the user's intent.
>>>>>>> 01fc0484

    @staticmethod
    def _encode_txin_type(txin_type):
        # Map from Electrum code names to our code numbers.
        return {'standard': AF_CLASSIC, 'p2pkh': AF_CLASSIC,
                'p2sh': AF_P2SH,
                'p2wpkh-p2sh': AF_P2WPKH_P2SH,
                'p2wpkh': AF_P2WPKH,
                'p2wsh-p2sh': AF_P2WSH_P2SH,
                'p2wsh': AF_P2WSH,
                }[txin_type]

    @wrap_busy
    def show_address(self, sequence, txin_type):
        client = self.get_client()
        address_path = self.get_derivation_prefix()[2:] + "/%d/%d"%sequence
        addr_fmt = self._encode_txin_type(txin_type)
        try:
            try:
                self.handler.show_message(_("Showing address ..."))
                dev_addr = client.show_address(address_path, addr_fmt)
                # we could double check address here
            finally:
                self.handler.finished()
        except CCProtoError as exc:
            self.logger.exception('Error showing address')
            self.handler.show_error('{}\n\n{}'.format(
                _('Error showing address') + ':', str(exc)))
        except BaseException as exc:
            self.logger.exception('')
            self.handler.show_error(exc)


class ColdcardPlugin(HW_PluginBase):
    keystore_class = Coldcard_KeyStore
<<<<<<< HEAD
    minimum_library = (0, 7, 2)
    client = None
=======
    minimum_library = (0, 7, 7)
>>>>>>> 01fc0484

    DEVICE_IDS = [
        (COINKITE_VID, CKCC_PID),
        (COINKITE_VID, CKCC_SIMULATED_PID)
    ]

    #SUPPORTED_XTYPES = ('standard', 'p2wpkh-p2sh', 'p2wpkh', 'p2wsh-p2sh', 'p2wsh')
    SUPPORTED_XTYPES = ('standard', 'p2wpkh', 'p2wpkh-p2sh')

    def __init__(self, parent, config, name):
        HW_PluginBase.__init__(self, parent, config, name)

        self.libraries_available = self.check_libraries_available()
        if not self.libraries_available:
            return

        self.device_manager().register_devices(self.DEVICE_IDS)
        self.device_manager().register_enumerate_func(self.detect_simulator)

    def get_library_version(self):
        import ckcc
        try:
            version = ckcc.__version__
        except AttributeError:
            version = 'unknown'
        if requirements_ok:
            return version
        else:
            raise LibraryFoundButUnusable(library_version=version)

    def detect_simulator(self):
        # if there is a simulator running on this machine,
        # return details about it so it's offered as a pairing choice
        fn = CKCC_SIMULATOR_PATH

        if os.path.exists(fn):
            return [Device(path=fn,
                           interface_number=-1,
                           id_=fn,
                           product_key=(COINKITE_VID, CKCC_SIMULATED_PID),
                           usage_page=0,
                           transport_ui_string='simulator')]

        return []

    def create_client(self, device, handler):
        if handler:
            self.handler = handler

        # We are given a HID device, or at least some details about it.
        # Not sure why not we aren't just given a HID library handle, but
        # the 'path' is unabiguous, so we'll use that.
        try:
            rv = CKCCClient(self, handler, device.path,
                    is_simulator=(device.product_key[1] == CKCC_SIMULATED_PID))
            return rv
        except:
            self.logger.info('late failure connecting to device?')
            return None

    def setup_device(self, device_info, wizard, purpose):
        devmgr = self.device_manager()
        device_id = device_info.device.id_
        client = devmgr.client_by_id(device_id)
        if client is None:
            raise UserFacingException(_('Failed to create a client for this device.') + '\n' +
                                      _('Make sure it is in the correct state.'))
        client.handler = self.create_handler(wizard)

    def get_xpub(self, device_id, derivation, xtype, wizard):
        # this seems to be part of the pairing process only, not during normal ops?
        # base_wizard:on_hw_derivation
        if xtype not in self.SUPPORTED_XTYPES:
            raise ScriptTypeNotSupported(_('This type of script is not supported with {}.').format(self.device))
        devmgr = self.device_manager()
        client = devmgr.client_by_id(device_id)
        client.handler = self.create_handler(wizard)
        client.ping_check()

        xpub = client.get_xpub(derivation, xtype)
        return xpub

<<<<<<< HEAD
    def get_client(self, keystore, force_pair=True):
        # All client interaction should not be in the main GUI thread
=======
    def get_client(self, keystore, force_pair=True) -> 'CKCCClient':
        # Acquire a connection to the hardware device (via USB)
>>>>>>> 01fc0484
        devmgr = self.device_manager()
        handler = keystore.handler
        with devmgr.hid_lock:
            client = devmgr.client_for_keystore(self, handler, keystore, force_pair)
        # returns the client for a given keystore. can use xpub
        #if client:
        #    client.used()
        if client is not None:
            client.ping_check()
        return client

<<<<<<< HEAD
    def show_address(self, wallet, address, keystore=None):
=======
    @staticmethod
    def export_ms_wallet(wallet: Multisig_Wallet, fp, name):
        # Build the text file Coldcard needs to understand the multisig wallet
        # it is participating in. All involved Coldcards can share same file.
        assert isinstance(wallet, Multisig_Wallet)

        print('# Exported from Electrum', file=fp)
        print(f'Name: {name:.20s}', file=fp)
        print(f'Policy: {wallet.m} of {wallet.n}', file=fp)
        print(f'Format: {wallet.txin_type.upper()}' , file=fp)

        xpubs = []
        derivs = set()
        for xpub, ks in zip(wallet.get_master_public_keys(), wallet.get_keystores()):  # type: str, KeyStoreWithMPK
            fp_bytes, der_full = ks.get_fp_and_derivation_to_be_used_in_partial_tx(der_suffix=[], only_der_suffix=False)
            fp_hex = fp_bytes.hex().upper()
            der_prefix_str = bip32.convert_bip32_intpath_to_strpath(der_full)
            xpubs.append( (fp_hex, xpub, der_prefix_str) )
            derivs.add(der_prefix_str)

        # Derivation doesn't matter too much to the Coldcard, since it
        # uses key path data from PSBT or USB request as needed. However,
        # if there is a clear value, provide it.
        if len(derivs) == 1:
            print("Derivation: " + derivs.pop(), file=fp)

        print('', file=fp)

        assert len(xpubs) == wallet.n
        for xfp, xpub, der_prefix in xpubs:
            if derivs:
                # show as a comment if unclear
                print(f'# derivation: {der_prefix}', file=fp)

            print(f'{xfp}: {xpub}\n', file=fp)

    def show_address(self, wallet, address, keystore: 'Coldcard_KeyStore' = None):
>>>>>>> 01fc0484
        if keystore is None:
            keystore = wallet.get_keystore()
        if not self.show_address_helper(wallet, address, keystore):
            return

        # Standard_Wallet => not multisig, must be bip32
<<<<<<< HEAD
        if type(wallet) is not Standard_Wallet:
            keystore.handler.show_error(_('This function is only available for standard wallets when using {}.').format(self.device))
            return

        sequence = wallet.get_address_index(address)
        txin_type = wallet.get_txin_type(address)
        keystore.show_address(sequence, txin_type)
=======
        if type(wallet) is Standard_Wallet:
            sequence = wallet.get_address_index(address)
            keystore.show_address(sequence, txin_type)
        elif type(wallet) is Multisig_Wallet:
            assert isinstance(wallet, Multisig_Wallet)  # only here for type-hints in IDE
            # More involved for P2SH/P2WSH addresses: need M, and all public keys, and their
            # derivation paths. Must construct script, and track fingerprints+paths for
            # all those keys

            pubkey_deriv_info = wallet.get_public_keys_with_deriv_info(address)
            pubkey_hexes = sorted([pk.hex() for pk in list(pubkey_deriv_info)])
            xfp_paths = []
            for pubkey in pubkey_deriv_info:
                ks, der_suffix = pubkey_deriv_info[pubkey]
                fp_bytes, der_full = ks.get_fp_and_derivation_to_be_used_in_partial_tx(der_suffix, only_der_suffix=False)
                xfp_int = xfp_int_from_xfp_bytes(fp_bytes)
                xfp_paths.append([xfp_int] + list(der_full))

            script = bfh(wallet.pubkeys_to_scriptcode(pubkey_hexes))

            keystore.show_p2sh_address(wallet.m, script, xfp_paths, txin_type)

        else:
            keystore.handler.show_error(_('This function is only available for standard wallets when using {}.').format(self.device))
            return


def xfp_int_from_xfp_bytes(fp_bytes: bytes) -> int:
    return int.from_bytes(fp_bytes, byteorder="little", signed=False)


def xfp2str(xfp: int) -> str:
    # Standardized way to show an xpub's fingerprint... it's a 4-byte string
    # and not really an integer. Used to show as '0x%08x' but that's wrong endian.
    return struct.pack('<I', xfp).hex().lower()
>>>>>>> 01fc0484

# EOF<|MERGE_RESOLUTION|>--- conflicted
+++ resolved
@@ -10,29 +10,16 @@
 from electrum import bip32
 from electrum.bip32 import BIP32Node, InvalidMasterKeyVersionBytes
 from electrum.i18n import _
-<<<<<<< HEAD
-from electrum.plugin import Device
-from electrum.keystore import Hardware_KeyStore, xpubkey_to_pubkey, Xpub
-from electrum.transaction import Transaction
-from electrum.wallet import Standard_Wallet
-from electrum.crypto import hash_160
-=======
 from electrum.plugin import Device, hook
 from electrum.keystore import Hardware_KeyStore, KeyStoreWithMPK
 from electrum.transaction import PartialTransaction
 from electrum.wallet import Standard_Wallet, Multisig_Wallet, Abstract_Wallet
->>>>>>> 01fc0484
 from electrum.util import bfh, bh2u, versiontuple, UserFacingException
 from electrum.base_wizard import ScriptTypeNotSupported
 from electrum.logging import get_logger
 
-<<<<<<< HEAD
-from ..hw_wallet import HW_PluginBase
-from ..hw_wallet.plugin import LibraryFoundButUnusable
-=======
 from ..hw_wallet import HW_PluginBase, HardwareClientBase
 from ..hw_wallet.plugin import LibraryFoundButUnusable, only_hook_if_libraries_available
->>>>>>> 01fc0484
 
 
 _logger = get_logger(__name__)
@@ -44,10 +31,6 @@
     from ckcc.protocol import CCProtoError, CCUserRefused, CCBusyError
     from ckcc.constants import (MAX_MSG_LEN, MAX_BLK_LEN, MSG_SIGNING_MAX_LENGTH, MAX_TXN_LEN,
         AF_CLASSIC, AF_P2SH, AF_P2WPKH, AF_P2WSH, AF_P2WPKH_P2SH, AF_P2WSH_P2SH)
-    from ckcc.constants import (
-        PSBT_GLOBAL_UNSIGNED_TX, PSBT_IN_NON_WITNESS_UTXO, PSBT_IN_WITNESS_UTXO,
-        PSBT_IN_SIGHASH_TYPE, PSBT_IN_REDEEM_SCRIPT, PSBT_IN_WITNESS_SCRIPT,
-        PSBT_IN_BIP32_DERIVATION, PSBT_OUT_BIP32_DERIVATION, PSBT_OUT_REDEEM_SCRIPT)
 
     from ckcc.client import ColdcardDevice, COINKITE_VID, CKCC_PID, CKCC_SIMULATOR_PATH
 
@@ -74,34 +57,8 @@
 
 CKCC_SIMULATED_PID = CKCC_PID ^ 0x55aa
 
-<<<<<<< HEAD
-def my_var_int(l):
-    # Bitcoin serialization of integers... directly into binary!
-    if l < 253:
-        return pack("B", l)
-    elif l < 0x10000:
-        return pack("<BH", 253, l)
-    elif l < 0x100000000:
-        return pack("<BI", 254, l)
-    else:
-        return pack("<BQ", 255, l)
-
-def xfp_from_xpub(xpub):
-    # sometime we need to BIP32 fingerprint value: 4 bytes of ripemd(sha256(pubkey))
-    # UNTESTED
-    kk = bfh(Xpub.get_pubkey_from_xpub(xpub, []))
-    assert len(kk) == 33
-    xfp, = unpack('<I', hash_160(kk)[0:4])
-    return xfp
-
-
-class CKCCClient:
-    # Challenge: I haven't found anywhere that defines a base class for this 'client',
-    # nor an API (interface) to be met. Winging it. Gets called from lib/plugins.py mostly?
-=======
 
 class CKCCClient(HardwareClientBase):
->>>>>>> 01fc0484
 
     def __init__(self, plugin, handler, dev_path, is_simulator=False):
         self.device = plugin.device
@@ -124,19 +81,18 @@
         # should expect. It's also kinda slow.
 
     def __repr__(self):
-        return '<CKCCClient: xfp=%08x label=%r>' % (self.dev.master_fingerprint,
+        return '<CKCCClient: xfp=%s label=%r>' % (xfp2str(self.dev.master_fingerprint),
                                                         self.label())
 
-<<<<<<< HEAD
-    def verify_connection(self, expected_xfp, expected_xpub):
-=======
     def verify_connection(self, expected_xfp: int, expected_xpub=None):
->>>>>>> 01fc0484
         ex = (expected_xfp, expected_xpub)
 
         if self._expected_device == ex:
             # all is as expected
             return
+
+        if expected_xpub is None:
+            expected_xpub = self.dev.master_xpub
 
         if ( (self._expected_device is not None) 
                 or (self.dev.master_fingerprint != expected_xfp)
@@ -144,8 +100,8 @@
             # probably indicating programing error, not hacking
             _logger.info(f"xpubs. reported by device: {self.dev.master_xpub}. "
                          f"stored in file: {expected_xpub}")
-            raise RuntimeError("Expecting 0x%08x but that's not what's connected?!" %
-                               expected_xfp)
+            raise RuntimeError("Expecting %s but that's not what's connected?!" %
+                               xfp2str(expected_xfp))
 
         # check signature over session key
         # - mitm might have lied about xfp and xpub up to here
@@ -155,10 +111,13 @@
 
         self._expected_device = ex
 
+        if not getattr(self, 'ckcc_xpub', None):
+            self.ckcc_xpub = expected_xpub
+
         _logger.info("Successfully verified against MiTM")
 
     def is_pairable(self):
-        # can't do anything w/ devices that aren't setup (but not normally reachable)
+        # can't do anything w/ devices that aren't setup (this code not normally reachable)
         return bool(self.dev.master_xpub)
 
     def timeout(self, cutoff):
@@ -178,12 +137,12 @@
         # not be encrypted, so better for privacy if based on xpub/fingerprint rather than
         # USB serial number.
         if self.dev.is_simulator:
-            lab = 'Coldcard Simulator 0x%08x' % self.dev.master_fingerprint
+            lab = 'Coldcard Simulator ' + xfp2str(self.dev.master_fingerprint)
         elif not self.dev.master_fingerprint:
             # failback; not expected
             lab = 'Coldcard #' + self.dev.serial
         else:
-            lab = 'Coldcard 0x%08x' % self.dev.master_fingerprint
+            lab = 'Coldcard ' + xfp2str(self.dev.master_fingerprint)
 
         # Hack zone: during initial setup I need the xfp and master xpub but 
         # very few objects are passed between the various steps of base_wizard.
@@ -233,8 +192,12 @@
             raise RuntimeError("Communication trouble with Coldcard")
 
     def show_address(self, path, addr_fmt):
-        # prompt user w/ addres, also returns it immediately.
+        # prompt user w/ address, also returns it immediately.
         return self.dev.send_recv(CCProtocolPacker.show_address(path, addr_fmt), timeout=None)
+
+    def show_p2sh_address(self, *args, **kws):
+        # prompt user w/ p2sh address, also returns it immediately.
+        return self.dev.send_recv(CCProtocolPacker.show_p2sh_address(*args, **kws), timeout=None)
 
     def get_version(self):
         # gives list of strings
@@ -287,30 +250,11 @@
         self.force_watching_only = False
         self.ux_busy = False
 
-<<<<<<< HEAD
-        # Seems like only the derivation path and resulting **derived** xpub is stored in
-        # the wallet file... however, we need to know at least the fingerprint of the master
-        # xpub to verify against MiTM, and also so we can put the right value into the subkey paths
-        # of PSBT files that might be generated offline. 
-        # - save the fingerprint of the master xpub, as "xfp"
-        # - it's a LE32 int, but hex more natural way to see it
-=======
         # we need to know at least the fingerprint of the master xpub to verify against MiTM
->>>>>>> 01fc0484
         # - device reports these value during encryption setup process
+        # - full xpub value now optional
         lab = d['label']
-<<<<<<< HEAD
-        if hasattr(lab, 'xfp'):
-            # initial setup
-            self.ckcc_xfp = lab.xfp
-            self.ckcc_xpub = lab.xpub
-        else:
-            # wallet load: fatal if missing, we need them!
-            self.ckcc_xfp = d['ckcc_xfp']
-            self.ckcc_xpub = d['ckcc_xpub']
-=======
         self.ckcc_xpub = getattr(lab, 'xpub', None) or d.get('ckcc_xpub', None)
->>>>>>> 01fc0484
 
     def dump(self):
         # our additions to the stored data about keystore -- only during creation?
@@ -326,6 +270,7 @@
     def get_client(self):
         # called when user tries to do something like view address, sign somthing.
         # - not called during probing/setup
+        # - will fail if indicated device can't produce the xpub (at derivation) expected
         rv = self.plugin.get_client(self)
         if rv:
             xfp_int = self.get_xfp_int()
@@ -410,176 +355,24 @@
         # give empty bytes for error cases; it seems to clear the old signature box
         return b''
 
-    def build_psbt(self, tx: Transaction, wallet=None, xfp=None):
-        # Render a PSBT file, for upload to Coldcard.
-        # 
-        if xfp is None:
-            # need fingerprint of MASTER xpub, not the derived key
-            xfp = self.ckcc_xfp
-
-        inputs = tx.inputs()
-
-        if 'prev_tx' not in inputs[0]:
-            # fetch info about inputs, if needed?
-            # - needed during export PSBT flow, not normal online signing
-            assert wallet, 'need wallet reference'
-            wallet.add_hw_info(tx)
-
-        # wallet.add_hw_info installs this attr
-        assert tx.output_info is not None, 'need data about outputs'
-
-        # Build map of pubkey needed as derivation from master, in PSBT binary format
-        # 1) binary version of the common subpath for all keys
-        #       m/ => fingerprint LE32
-        #       a/b/c => ints
-        base_path = pack('<I', xfp)
-        for x in self.get_derivation()[2:].split('/'):
-            if x.endswith("'"):
-                x = int(x[:-1]) | 0x80000000
-            else:
-                x = int(x)
-            base_path += pack('<I', x)
-
-        # 2) all used keys in transaction
-        subkeys = {}
-        derivations = self.get_tx_derivations(tx)
-        for xpubkey in derivations:
-            pubkey = xpubkey_to_pubkey(xpubkey)
-
-            # assuming depth two, non-harded: change + index
-            aa, bb = derivations[xpubkey]
-            assert 0 <= aa < 0x80000000
-            assert 0 <= bb < 0x80000000
-
-            subkeys[bfh(pubkey)] = base_path + pack('<II', aa, bb)
-            
-        for txin in inputs:
-            if txin['type'] == 'coinbase':
-                self.give_error("Coinbase not supported")
-
-            if txin['type'] in ['p2sh', 'p2wsh-p2sh', 'p2wsh']:
-                self.give_error('No support yet for inputs of type: ' + txin['type'])
-
-        # Construct PSBT from start to finish.
-        out_fd = io.BytesIO()
-        out_fd.write(b'psbt\xff')
-
-        def write_kv(ktype, val, key=b''):
-            # serialize helper: write w/ size and key byte
-            out_fd.write(my_var_int(1 + len(key)))
-            out_fd.write(bytes([ktype]) + key)
-
-            if isinstance(val, str):
-                val = bfh(val)
-
-            out_fd.write(my_var_int(len(val)))
-            out_fd.write(val)
-
-
-        # global section: just the unsigned txn
-        class CustomTXSerialization(Transaction):
-            @classmethod
-            def input_script(cls, txin, estimate_size=False):
-                return ''
-
-        unsigned = bfh(CustomTXSerialization(tx.serialize()).serialize_to_network(witness=False))
-        write_kv(PSBT_GLOBAL_UNSIGNED_TX, unsigned)
-
-        # end globals section
-        out_fd.write(b'\x00')
-
-        # inputs section
-        for txin in inputs:
-            if Transaction.is_segwit_input(txin):
-                utxo = txin['prev_tx'].outputs()[txin['prevout_n']]
-                spendable = txin['prev_tx'].serialize_output(utxo)
-                write_kv(PSBT_IN_WITNESS_UTXO, spendable)
-            else:
-                write_kv(PSBT_IN_NON_WITNESS_UTXO, str(txin['prev_tx']))
-
-            pubkeys, x_pubkeys = tx.get_sorted_pubkeys(txin)
-
-            pubkeys = [bfh(k) for k in pubkeys]
-
-            for k in pubkeys:
-                write_kv(PSBT_IN_BIP32_DERIVATION, subkeys[k], k)
-
-                if txin['type'] == 'p2wpkh-p2sh':
-                    assert len(pubkeys) == 1, 'can be only one redeem script per input'
-                    pa = hash_160(k)
-                    assert len(pa) == 20
-                    write_kv(PSBT_IN_REDEEM_SCRIPT, b'\x00\x14'+pa)
-
-            out_fd.write(b'\x00')
-
-        # outputs section
-        for o in tx.outputs():
-            # can be empty, but must be present, and helpful to show change inputs
-            # wallet.add_hw_info() adds some data about change outputs into tx.output_info
-            if o.address in tx.output_info:
-                # this address "is_mine" but might not be change (I like to sent to myself)
-                output_info = tx.output_info.get(o.address)
-                index, xpubs = output_info.address_index, output_info.sorted_xpubs
-
-                if index[0] == 1 and len(index) == 2:
-                    # it is a change output (based on our standard derivation path)
-                    assert len(xpubs) == 1      # not expecting multisig
-                    xpubkey = xpubs[0]
-
-                    # document its bip32 derivation in output section
-                    aa, bb = index
-                    assert 0 <= aa < 0x80000000
-                    assert 0 <= bb < 0x80000000
-
-                    deriv = base_path + pack('<II', aa, bb)
-                    pubkey = bfh(self.get_pubkey_from_xpub(xpubkey, index))
-
-                    write_kv(PSBT_OUT_BIP32_DERIVATION, deriv, pubkey)
-
-                    if output_info.script_type == 'p2wpkh-p2sh':
-                        pa = hash_160(pubkey)
-                        assert len(pa) == 20
-                        write_kv(PSBT_OUT_REDEEM_SCRIPT, b'\x00\x14' + pa)
-
-            out_fd.write(b'\x00')
-
-        return out_fd.getvalue()
-
-
     @wrap_busy
     def sign_transaction(self, tx, password):
-<<<<<<< HEAD
-        # Build a PSBT in memory, upload it for signing.
-=======
         # Upload PSBT for signing.
->>>>>>> 01fc0484
         # - we can also work offline (without paired device present)
         if tx.is_complete():
             return
 
         client = self.get_client()
 
-<<<<<<< HEAD
-        assert client.dev.master_fingerprint == self.ckcc_xfp
-
-        raw_psbt = self.build_psbt(tx)
-
-        #open('debug.psbt', 'wb').write(out_fd.getvalue())
-=======
         assert client.dev.master_fingerprint == self.get_xfp_int()
 
         raw_psbt = tx.serialize_as_bytes()
->>>>>>> 01fc0484
 
         try:
             try:
                 self.handler.show_message("Authorize Transaction...")
 
-<<<<<<< HEAD
-                client.sign_transaction_start(raw_psbt, True)
-=======
                 client.sign_transaction_start(raw_psbt)
->>>>>>> 01fc0484
 
                 while 1:
                     # How to kill some time, without locking UI?
@@ -592,7 +385,7 @@
                 rlen, rsha = resp
             
                 # download the resulting txn.
-                new_raw = client.download_file(rlen, rsha)
+                raw_resp = client.download_file(rlen, rsha)
 
             finally:
                 self.handler.finished()
@@ -606,16 +399,11 @@
             self.give_error(e, True)
             return
 
-<<<<<<< HEAD
-        # trust the coldcard to re-searilize final product right?
-        tx.update(bh2u(new_raw))
-=======
         tx2 = PartialTransaction.from_raw_psbt(raw_resp)
         # apply partial signatures back into txn
         tx.combine_with_other_psbt(tx2)
         # caller's logic looks at tx now and if it's sufficiently signed,
         # will send it if that's the user's intent.
->>>>>>> 01fc0484
 
     @staticmethod
     def _encode_txin_type(txin_type):
@@ -648,23 +436,39 @@
             self.logger.exception('')
             self.handler.show_error(exc)
 
+    @wrap_busy
+    def show_p2sh_address(self, M, script, xfp_paths, txin_type):
+        client = self.get_client()
+        addr_fmt = self._encode_txin_type(txin_type)
+        try:
+            try:
+                self.handler.show_message(_("Showing address ..."))
+                dev_addr = client.show_p2sh_address(M, xfp_paths, script, addr_fmt=addr_fmt)
+                # we could double check address here
+            finally:
+                self.handler.finished()
+        except CCProtoError as exc:
+            self.logger.exception('Error showing address')
+            self.handler.show_error('{}.\n{}\n\n{}'.format(
+                _('Error showing address'),
+                _('Make sure you have imported the correct wallet description '
+                  'file on the device for this multisig wallet.'),
+                str(exc)))
+        except BaseException as exc:
+            self.logger.exception('')
+            self.handler.show_error(exc)
+
 
 class ColdcardPlugin(HW_PluginBase):
     keystore_class = Coldcard_KeyStore
-<<<<<<< HEAD
-    minimum_library = (0, 7, 2)
-    client = None
-=======
     minimum_library = (0, 7, 7)
->>>>>>> 01fc0484
 
     DEVICE_IDS = [
         (COINKITE_VID, CKCC_PID),
         (COINKITE_VID, CKCC_SIMULATED_PID)
     ]
 
-    #SUPPORTED_XTYPES = ('standard', 'p2wpkh-p2sh', 'p2wpkh', 'p2wsh-p2sh', 'p2wsh')
-    SUPPORTED_XTYPES = ('standard', 'p2wpkh', 'p2wpkh-p2sh')
+    SUPPORTED_XTYPES = ('standard', 'p2wpkh-p2sh', 'p2wpkh', 'p2wsh-p2sh', 'p2wsh')
 
     def __init__(self, parent, config, name):
         HW_PluginBase.__init__(self, parent, config, name)
@@ -739,27 +543,18 @@
         xpub = client.get_xpub(derivation, xtype)
         return xpub
 
-<<<<<<< HEAD
-    def get_client(self, keystore, force_pair=True):
-        # All client interaction should not be in the main GUI thread
-=======
     def get_client(self, keystore, force_pair=True) -> 'CKCCClient':
         # Acquire a connection to the hardware device (via USB)
->>>>>>> 01fc0484
         devmgr = self.device_manager()
         handler = keystore.handler
         with devmgr.hid_lock:
             client = devmgr.client_for_keystore(self, handler, keystore, force_pair)
-        # returns the client for a given keystore. can use xpub
-        #if client:
-        #    client.used()
+
         if client is not None:
             client.ping_check()
+
         return client
 
-<<<<<<< HEAD
-    def show_address(self, wallet, address, keystore=None):
-=======
     @staticmethod
     def export_ms_wallet(wallet: Multisig_Wallet, fp, name):
         # Build the text file Coldcard needs to understand the multisig wallet
@@ -797,22 +592,14 @@
             print(f'{xfp}: {xpub}\n', file=fp)
 
     def show_address(self, wallet, address, keystore: 'Coldcard_KeyStore' = None):
->>>>>>> 01fc0484
         if keystore is None:
             keystore = wallet.get_keystore()
         if not self.show_address_helper(wallet, address, keystore):
             return
 
+        txin_type = wallet.get_txin_type(address)
+
         # Standard_Wallet => not multisig, must be bip32
-<<<<<<< HEAD
-        if type(wallet) is not Standard_Wallet:
-            keystore.handler.show_error(_('This function is only available for standard wallets when using {}.').format(self.device))
-            return
-
-        sequence = wallet.get_address_index(address)
-        txin_type = wallet.get_txin_type(address)
-        keystore.show_address(sequence, txin_type)
-=======
         if type(wallet) is Standard_Wallet:
             sequence = wallet.get_address_index(address)
             keystore.show_address(sequence, txin_type)
@@ -848,6 +635,5 @@
     # Standardized way to show an xpub's fingerprint... it's a 4-byte string
     # and not really an integer. Used to show as '0x%08x' but that's wrong endian.
     return struct.pack('<I', xfp).hex().lower()
->>>>>>> 01fc0484
 
 # EOF
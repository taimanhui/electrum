--- conflicted
+++ resolved
@@ -44,23 +44,12 @@
 import itertools
 
 from .i18n import _
-<<<<<<< HEAD
-=======
 from .bip32 import BIP32Node
 from .crypto import sha256
->>>>>>> 01fc0484
 from .util import (NotEnoughFunds, UserCancelled, profiler,
                    format_satoshis, format_fee_satoshis, NoDynamicFeeEstimates,
                    WalletFileException, BitcoinException,
                    InvalidPassword, format_time, timestamp_to_datetime, Satoshis,
-<<<<<<< HEAD
-                   Fiat, bfh, bh2u, TxMinedInfo, quantize_feerate)
-from .bitcoin import (COIN, TYPE_ADDRESS, is_address, address_to_script,
-                      is_minikey, relayfee, dust_threshold)
-from .crypto import sha256d
-from . import keystore
-from .keystore import load_keystore, Hardware_KeyStore
-=======
                    Fiat, bfh, bh2u, TxMinedInfo, quantize_feerate, create_bip21_uri, OrderedDictWithIndex)
 from .util import PR_TYPE_ONCHAIN, PR_TYPE_LN
 from .simple_config import SimpleConfig
@@ -69,7 +58,6 @@
 from .crypto import sha256d
 from . import keystore
 from .keystore import load_keystore, Hardware_KeyStore, KeyStore, KeyStoreWithMPK, AddressIndexGeneric
->>>>>>> 01fc0484
 from .util import multisig_type
 from .storage import STO_EV_PLAINTEXT, STO_EV_USER_PW, STO_EV_XPUB_PW, WalletStorage
 from . import transaction, bitcoin, coinchooser, paymentrequest, ecc, bip32
@@ -234,14 +222,10 @@
     max_change_outputs = 3
     gap_limit_for_change = 6
 
-<<<<<<< HEAD
-    def __init__(self, storage: WalletStorage):
-=======
     txin_type: str
     wallet_type: str
 
     def __init__(self, storage: WalletStorage, *, config: SimpleConfig):
->>>>>>> 01fc0484
         if not storage.is_ready_to_be_used_by_wallet():
             raise Exception("storage not ready to be used by Abstract_Wallet")
 
@@ -258,9 +242,6 @@
         self.frozen_coins          = set(storage.get('frozen_coins', []))  # set of txid:vout strings
         self.fiat_value            = storage.get('fiat_value', {})
         self.receive_requests      = storage.get('payment_requests', {})
-<<<<<<< HEAD
-
-=======
         self.invoices              = storage.get('invoices', {})
         # convert invoices
         # TODO invoices being these contextual dicts even internally,
@@ -272,22 +253,13 @@
                 outputs = [PartialTxOutput.from_legacy_tuple(*output) for output in invoice.get('outputs')]
                 invoice['outputs'] = outputs
         self._prepare_onchain_invoice_paid_detection()
->>>>>>> 01fc0484
         self.calc_unused_change_addresses()
         # save wallet type the first time
         if self.storage.get('wallet_type') is None:
             self.storage.put('wallet_type', self.wallet_type)
-<<<<<<< HEAD
-
-        # invoices and contacts
-        self.invoices = InvoiceStore(self.storage)
-=======
->>>>>>> 01fc0484
         self.contacts = Contacts(self.storage)
 
         self._coin_price_cache = {}
-<<<<<<< HEAD
-=======
         # lightning
         ln_xprv = self.storage.get('lightning_privkey2')
         self.lnworker = LNWallet(self, ln_xprv) if ln_xprv else None
@@ -316,7 +288,6 @@
             raise Exception('Error: This wallet has channels')
         self.storage.put('lightning_privkey2', None)
         self.storage.write()
->>>>>>> 01fc0484
 
     def stop_threads(self):
         super().stop_threads()
@@ -332,27 +303,21 @@
         super().clear_history()
         self.storage.write()
 
-<<<<<<< HEAD
-=======
     def start_network(self, network):
         AddressSynchronizer.start_network(self, network)
         if self.lnworker:
             network.maybe_init_lightning()
             self.lnworker.start_network(network)
 
->>>>>>> 01fc0484
     def load_and_cleanup(self):
         self.load_keystore()
         self.test_addresses_sanity()
         super().load_and_cleanup()
 
-<<<<<<< HEAD
-=======
     @abstractmethod
     def load_keystore(self) -> None:
         pass
 
->>>>>>> 01fc0484
     def diagnostic_name(self):
         return self.basename()
 
@@ -558,13 +523,8 @@
             mempool_depth_bytes=exp_n,
         )
 
-<<<<<<< HEAD
-    def get_spendable_coins(self, domain, config, *, nonlocal_only=False):
-        confirmed_only = config.get('confirmed_only', False)
-=======
     def get_spendable_coins(self, domain, *, nonlocal_only=False) -> Sequence[PartialTxInput]:
         confirmed_only = self.config.get('confirmed_only', False)
->>>>>>> 01fc0484
         utxos = self.get_utxos(domain,
                                excluded_addresses=self.frozen_addresses,
                                mature_only=True,
@@ -604,8 +564,6 @@
         # return last balance
         return balance
 
-<<<<<<< HEAD
-=======
     def get_onchain_history(self, *, domain=None):
         for hist_item in self.get_history(domain=domain):
             yield {
@@ -788,7 +746,6 @@
                 item['fiat_default'] = True
         return transactions
 
->>>>>>> 01fc0484
     @profiler
     def get_full_history(self, domain=None, from_timestamp=None, to_timestamp=None,
                          fx=None, show_addresses=False, show_fees=False,
@@ -833,18 +790,9 @@
                 tx_fee = self.get_tx_fee(tx)
                 item['fee'] = Satoshis(tx_fee) if tx_fee is not None else None
             if show_addresses:
-<<<<<<< HEAD
-                item['inputs'] = list(map(lambda x: dict((k, x[k]) for k in ('prevout_hash', 'prevout_n')), tx.inputs()))
-                item['outputs'] = list(map(lambda x:{'address':x.address, 'value':Satoshis(x.value)},
-                                           tx.get_outputs_for_UI()))
-            # value may be None if wallet is not fully synchronized
-            if value is None:
-                continue
-=======
                 item['inputs'] = list(map(lambda x: x.to_json(), tx.inputs()))
                 item['outputs'] = list(map(lambda x: {'address': x.get_ui_address_str(), 'value': Satoshis(x.value)},
                                            tx.outputs()))
->>>>>>> 01fc0484
             # fixme: use in and out values
             if value < 0:
                 expenditures += -value
@@ -923,22 +871,11 @@
             item['capital_gain'] = Fiat(cg, fx.ccy)
         return item
 
-<<<<<<< HEAD
-    def get_label(self, tx_hash):
-        label = self.labels.get(tx_hash, '')
-        if label is '':
-            label = self.get_default_label(tx_hash)
-        return label
-
-    def get_default_label(self, tx_hash):
-        if not self.db.get_txi(tx_hash):
-=======
     def get_label(self, tx_hash: str) -> str:
         return self.labels.get(tx_hash, '') or self.get_default_label(tx_hash)
 
     def get_default_label(self, tx_hash) -> str:
         if not self.db.get_txi_addresses(tx_hash):
->>>>>>> 01fc0484
             labels = []
             for addr in self.db.get_txo(tx_hash):
                 label = self.labels.get(addr)
@@ -952,13 +889,11 @@
         height = tx_mined_info.height
         conf = tx_mined_info.conf
         timestamp = tx_mined_info.timestamp
-<<<<<<< HEAD
-=======
+
         if height == TX_HEIGHT_FUTURE:
             assert conf < 0, conf
             num_blocks_remainining = -conf
             return 2, f'in {num_blocks_remainining} blocks'
->>>>>>> 01fc0484
         if conf == 0:
             tx = self.db.get_transaction(tx_hash)
             if not tx:
@@ -1056,10 +991,6 @@
         max_change = self.max_change_outputs if self.multiple_change else 1
         return change_addrs[:max_change]
 
-<<<<<<< HEAD
-    def make_unsigned_transaction(self, coins, outputs, config, fixed_fee=None,
-                                  change_addr=None, is_sweep=False):
-=======
     def make_unsigned_transaction(self, *, coins: Sequence[PartialTxInput],
                                   outputs: List[PartialTxOutput], fee=None,
                                   change_addr: str = None, is_sweep=False) -> PartialTransaction:
@@ -1070,7 +1001,6 @@
         # prevent side-effect with '!'
         outputs = copy.deepcopy(outputs)
 
->>>>>>> 01fc0484
         # check outputs
         i_max = None
         for i, o in enumerate(outputs):
@@ -1079,32 +1009,19 @@
                     raise Exception("More than one output set to spend max")
                 i_max = i
 
-<<<<<<< HEAD
-        if fixed_fee is None and config.fee_per_kb() is None:
-=======
         if fee is None and self.config.fee_per_kb() is None:
->>>>>>> 01fc0484
             raise NoDynamicFeeEstimates()
 
         for item in coins:
             self.add_input_info(item)
 
         # Fee estimator
-<<<<<<< HEAD
-        if fixed_fee is None:
-            fee_estimator = config.estimate_fee
-        elif isinstance(fixed_fee, Number):
-            fee_estimator = lambda size: fixed_fee
-        elif callable(fixed_fee):
-            fee_estimator = fixed_fee
-=======
         if fee is None:
             fee_estimator = self.config.estimate_fee
         elif isinstance(fee, Number):
             fee_estimator = lambda size: fee
         elif callable(fee):
             fee_estimator = fee
->>>>>>> 01fc0484
         else:
             raise Exception(f'Invalid argument fee: {fee}')
 
@@ -1168,12 +1085,6 @@
         run_hook('make_unsigned_transaction', self, tx)
         return tx
 
-<<<<<<< HEAD
-    def mktx(self, outputs, password, config, fee=None, change_addr=None,
-             domain=None, rbf=False, nonlocal_only=False, *, tx_version=None):
-        coins = self.get_spendable_coins(domain, config, nonlocal_only=nonlocal_only)
-        tx = self.make_unsigned_transaction(coins, outputs, config, fee, change_addr)
-=======
     def mktx(self, *, outputs: List[PartialTxOutput], password=None, fee=None, change_addr=None,
              domain=None, rbf=False, nonlocal_only=False, tx_version=None, sign=True) -> PartialTransaction:
         coins = self.get_spendable_coins(domain, nonlocal_only=nonlocal_only)
@@ -1181,7 +1092,6 @@
                                             outputs=outputs,
                                             fee=fee,
                                             change_addr=change_addr)
->>>>>>> 01fc0484
         tx.set_rbf(rbf)
         if tx_version is not None:
             tx.version = tx_version
@@ -1260,12 +1170,8 @@
                 age = tx_age
         return age > age_limit
 
-<<<<<<< HEAD
-    def bump_fee(self, *, tx, new_fee_rate, config) -> Transaction:
-=======
     def bump_fee(self, *, tx: Transaction, new_fee_rate: Union[int, float, Decimal],
                  coins: Sequence[PartialTxInput] = None) -> PartialTransaction:
->>>>>>> 01fc0484
         """Increase the miner fee of 'tx'.
         'new_fee_rate' is the target min rate in sat/vbyte
         'coins' is a list of UTXOs we can choose from as potential new inputs to be added
@@ -1285,11 +1191,7 @@
             # method 1: keep all inputs, keep all not is_mine outputs,
             #           allow adding new inputs
             tx_new = self._bump_fee_through_coinchooser(
-<<<<<<< HEAD
-                tx=tx, new_fee_rate=new_fee_rate, config=config)
-=======
                 tx=tx, new_fee_rate=new_fee_rate, coins=coins)
->>>>>>> 01fc0484
             method_used = 1
         except CannotBumpFee:
             # method 2: keep all inputs, no new inputs are added,
@@ -1310,22 +1212,12 @@
         tx_new.locktime = get_locktime_for_new_transaction(self.network)
         return tx_new
 
-<<<<<<< HEAD
-    def _bump_fee_through_coinchooser(self, *, tx, new_fee_rate, config):
-        tx = Transaction(tx.serialize())
-        tx.deserialize(force_full_parse=True)  # need to parse inputs
-        tx.remove_signatures()
-        tx.add_inputs_info(self)
-        old_inputs = tx.inputs()[:]
-        old_outputs = tx.outputs()[:]
-=======
     def _bump_fee_through_coinchooser(self, *, tx: Transaction, new_fee_rate: Union[int, Decimal],
                                       coins: Sequence[PartialTxInput] = None) -> PartialTransaction:
         tx = PartialTransaction.from_tx(tx)
         tx.add_info_from_wallet(self)
         old_inputs = list(tx.inputs())
         old_outputs = list(tx.outputs())
->>>>>>> 01fc0484
         # change address
         old_change_addrs = [o.address for o in old_outputs if self.is_change(o.address)]
         change_addrs = self.get_change_addresses_for_new_transaction(old_change_addrs)
@@ -1346,14 +1238,10 @@
         if not fixed_outputs:
             raise CannotBumpFee(_('Cannot bump fee') + ': could not figure out which outputs to keep')
 
-<<<<<<< HEAD
-        coins = self.get_spendable_coins(None, config)
-=======
         if coins is None:
             coins = self.get_spendable_coins(None)
         # make sure we don't try to spend output from the tx-to-be-replaced:
         coins = [c for c in coins if c.prevout.txid.hex() != tx.txid()]
->>>>>>> 01fc0484
         for item in coins:
             self.add_input_info(item)
         def fee_estimator(size):
@@ -1369,18 +1257,10 @@
         except NotEnoughFunds as e:
             raise CannotBumpFee(e)
 
-<<<<<<< HEAD
-    def _bump_fee_through_decreasing_outputs(self, *, tx, new_fee_rate):
-        tx = Transaction(tx.serialize())
-        tx.deserialize(force_full_parse=True)  # need to parse inputs
-        tx.remove_signatures()
-        tx.add_inputs_info(self)
-=======
     def _bump_fee_through_decreasing_outputs(self, *, tx: Transaction,
                                              new_fee_rate: Union[int, Decimal]) -> PartialTransaction:
         tx = PartialTransaction.from_tx(tx)
         tx.add_info_from_wallet(self)
->>>>>>> 01fc0484
         inputs = tx.inputs()
         outputs = list(tx.outputs())
 
@@ -1418,11 +1298,8 @@
 
         return PartialTransaction.from_io(inputs, outputs)
 
-<<<<<<< HEAD
-    def cpfp(self, tx, fee):
-=======
+
     def cpfp(self, tx: Transaction, fee: int) -> Optional[PartialTransaction]:
->>>>>>> 01fc0484
         txid = tx.txid()
         for i, o in enumerate(tx.outputs()):
             address, value = o.address, o.value
@@ -1500,13 +1377,9 @@
                 pass
         self._add_input_sig_info(txin, address, only_der_suffix=only_der_suffix)
 
-<<<<<<< HEAD
-    def can_sign(self, tx):
-=======
     def can_sign(self, tx: Transaction) -> bool:
         if not isinstance(tx, PartialTransaction):
             return False
->>>>>>> 01fc0484
         if tx.is_complete():
             return False
         # add info to inputs if we can; otherwise we might return a false negative:
@@ -1534,30 +1407,6 @@
                 tx = Transaction(raw_tx)
         return tx
 
-<<<<<<< HEAD
-    def add_hw_info(self, tx):
-        # add previous tx for hw wallets
-        for txin in tx.inputs():
-            tx_hash = txin['prevout_hash']
-            # segwit inputs might not be needed for some hw wallets
-            ignore_network_issues = Transaction.is_segwit_input(txin)
-            txin['prev_tx'] = self.get_input_tx(tx_hash, ignore_network_issues=ignore_network_issues)
-        # add output info for hw wallets
-        info = {}
-        xpubs = self.get_master_public_keys()
-        for txout in tx.outputs():
-            _type, addr, amount = txout
-            if self.is_mine(addr):
-                index = self.get_address_index(addr)
-                pubkeys = self.get_public_keys(addr)
-                # sort xpubs using the order of pubkeys
-                sorted_pubkeys, sorted_xpubs = zip(*sorted(zip(pubkeys, xpubs)))
-                num_sig = self.m if isinstance(self, Multisig_Wallet) else None
-                info[addr] = TxOutputHwInfo(index, sorted_xpubs, num_sig, self.txin_type)
-        tx.output_info = info
-
-    def sign_transaction(self, tx, password):
-=======
     def add_output_info(self, txout: PartialTxOutput, *, only_der_suffix: bool = True) -> None:
         address = txout.address
         if not self.is_mine(address):
@@ -1584,7 +1433,6 @@
                 pass
 
     def sign_transaction(self, tx: Transaction, password) -> Optional[PartialTransaction]:
->>>>>>> 01fc0484
         if self.is_watching_only():
             return
         if not isinstance(tx, PartialTransaction):
@@ -1619,19 +1467,11 @@
             return addr
         return wrapper
 
-<<<<<<< HEAD
-    def get_unused_addresses(self):
-        # fixme: use slots from expired requests
-        domain = self.get_receiving_addresses()
-        return [addr for addr in domain if not self.db.get_addr_history(addr)
-                and addr not in self.receive_requests.keys()]
-=======
     def get_unused_addresses(self) -> Sequence[str]:
         domain = self.get_receiving_addresses()
         in_use_by_request = [k for k in self.receive_requests.keys() if self.get_request_status(k)[0] != PR_EXPIRED]
         return [addr for addr in domain if not self.is_used(addr)
                 and addr not in in_use_by_request]
->>>>>>> 01fc0484
 
     @check_returned_address
     def get_unused_address(self) -> Optional[str]:
@@ -1654,12 +1494,9 @@
                     choice = addr
         return choice
 
-<<<<<<< HEAD
-=======
     def create_new_address(self, for_change: bool = False):
         raise Exception("this wallet cannot generate new addresses")
 
->>>>>>> 01fc0484
     def get_payment_status(self, address, amount):
         local_height = self.get_local_height()
         received, sent = self.get_addr_io(address)
@@ -1727,37 +1564,17 @@
         timestamp = r.get('time', 0)
         if timestamp and type(timestamp) != int:
             timestamp = 0
-<<<<<<< HEAD
-        expiration = r.get('exp')
-        if expiration and type(expiration) != int:
-            expiration = 0
-        conf = None
-        if amount:
-            if self.is_up_to_date():
-                paid, conf = self.get_payment_status(address, amount)
-                status = PR_PAID if paid else PR_UNPAID
-                if status == PR_UNPAID and expiration is not None and time.time() > timestamp + expiration:
-                    status = PR_EXPIRED
-=======
         exp = r.get('exp', 0)
         paid, conf = self.get_payment_status(address, amount)
         if not paid:
             if exp > 0 and time.time() > timestamp + exp:
                 status = PR_EXPIRED
->>>>>>> 01fc0484
             else:
                 status = PR_UNKNOWN
         else:
             status = PR_UNKNOWN
         return status, conf
 
-<<<<<<< HEAD
-    def make_payment_request(self, addr, amount, message, expiration):
-        timestamp = int(time.time())
-        _id = bh2u(sha256d(addr + "%d"%timestamp))[0:10]
-        r = {'time':timestamp, 'amount':amount, 'exp':expiration, 'address':addr, 'memo':message, 'id':_id}
-        return r
-=======
     def get_request(self, key):
         req = self.receive_requests.get(key)
         if not req:
@@ -1810,7 +1627,6 @@
             'id':_id,
             'outputs': [PartialTxOutput.from_address_and_value(addr, amount)],
         }
->>>>>>> 01fc0484
 
     def sign_payment_request(self, key, alias, alias_addr, password):
         req = self.receive_requests.get(key)
@@ -1854,9 +1670,6 @@
                 f.write(json.dumps(req))
         return req
 
-<<<<<<< HEAD
-    def remove_payment_request(self, addr, config):
-=======
     def delete_request(self, key):
         """ lightning or on-chain """
         if key in self.receive_requests:
@@ -1873,7 +1686,6 @@
             self.lnworker.delete_payment(key)
 
     def remove_payment_request(self, addr):
->>>>>>> 01fc0484
         if addr not in self.receive_requests:
             return False
         r = self.receive_requests.pop(addr)
@@ -1978,12 +1790,6 @@
         index = self.get_address_index(addr)
         return self.keystore.decrypt_message(index, message, password)
 
-<<<<<<< HEAD
-    def txin_value(self, txin):
-        txid = txin['prevout_hash']
-        prev_n = txin['prevout_n']
-        for addr in self.db.get_txo(txid):
-=======
     @abstractmethod
     def pubkeys_to_address(self, pubkeys: Sequence[str]) -> Optional[str]:
         pass
@@ -1995,7 +1801,6 @@
         txid = txin.prevout.txid.hex()
         prev_n = txin.prevout.out_idx
         for addr in self.db.get_txo_addresses(txid):
->>>>>>> 01fc0484
             d = self.db.get_txo_addr(txid, addr)
             for n, v, cb in d:
                 if n == prev_n:
@@ -2061,8 +1866,6 @@
     def is_watching_only(self) -> bool:
         pass
 
-<<<<<<< HEAD
-=======
     def get_keystore(self) -> Optional[KeyStore]:
         return self.keystore
 
@@ -2081,7 +1884,6 @@
     def is_beyond_limit(self, address: str) -> bool:
         pass
 
->>>>>>> 01fc0484
 
 class Simple_Wallet(Abstract_Wallet):
     # wallet with a single keystore
@@ -2557,14 +2359,9 @@
 
 class Deterministic_Wallet(Abstract_Wallet):
 
-<<<<<<< HEAD
-    def __init__(self, storage):
-        Abstract_Wallet.__init__(self, storage)
-=======
     def __init__(self, storage, *, config):
         self._ephemeral_addr_to_addr_index = {}  # type: Dict[str, Sequence[int]]
         Abstract_Wallet.__init__(self, storage, config=config)
->>>>>>> 01fc0484
         self.gap_limit = storage.get('gap_limit', 20)
         # generate addresses now. note that without libsecp this might block
         # for a few seconds!

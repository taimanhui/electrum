# Electrum - lightweight Bitcoin client
# Copyright (C) 2015 Thomas Voegtlin
#
# Permission is hereby granted, free of charge, to any person
# obtaining a copy of this software and associated documentation files
# (the "Software"), to deal in the Software without restriction,
# including without limitation the rights to use, copy, modify, merge,
# publish, distribute, sublicense, and/or sell copies of the Software,
# and to permit persons to whom the Software is furnished to do so,
# subject to the following conditions:
#
# The above copyright notice and this permission notice shall be
# included in all copies or substantial portions of the Software.
#
# THE SOFTWARE IS PROVIDED "AS IS", WITHOUT WARRANTY OF ANY KIND,
# EXPRESS OR IMPLIED, INCLUDING BUT NOT LIMITED TO THE WARRANTIES OF
# MERCHANTABILITY, FITNESS FOR A PARTICULAR PURPOSE AND
# NONINFRINGEMENT. IN NO EVENT SHALL THE AUTHORS OR COPYRIGHT HOLDERS
# BE LIABLE FOR ANY CLAIM, DAMAGES OR OTHER LIABILITY, WHETHER IN AN
# ACTION OF CONTRACT, TORT OR OTHERWISE, ARISING FROM, OUT OF OR IN
# CONNECTION WITH THE SOFTWARE OR THE USE OR OTHER DEALINGS IN THE
# SOFTWARE.

# Wallet classes:
#   - Imported_Wallet: imported addresses or single keys, 0 or 1 keystore
#   - Standard_Wallet: one HD keystore, P2PKH-like scripts
#   - Multisig_Wallet: several HD keystores, M-of-N OP_CHECKMULTISIG scripts

import os
import sys
import random
import time
import json
import copy
import errno
import traceback
import operator
from functools import partial
from collections import defaultdict
from numbers import Number
from decimal import Decimal
from typing import TYPE_CHECKING, List, Optional, Tuple, Union, NamedTuple, Sequence, Dict, Any, Set
from abc import ABC, abstractmethod
import itertools

from .i18n import _
from .bip32 import BIP32Node
from .crypto import sha256
from .util import (NotEnoughFunds, UserCancelled, profiler,
                   format_satoshis, format_fee_satoshis, NoDynamicFeeEstimates,
                   WalletFileException, BitcoinException,
                   InvalidPassword, format_time, timestamp_to_datetime, Satoshis,
                   Fiat, bfh, bh2u, TxMinedInfo, quantize_feerate, create_bip21_uri, OrderedDictWithIndex)
from .util import PR_TYPE_ONCHAIN, PR_TYPE_LN
from .simple_config import SimpleConfig
from .bitcoin import (COIN, is_address, address_to_script,
                      is_minikey, relayfee, dust_threshold)
from .crypto import sha256d
from . import keystore
from .keystore import load_keystore, Hardware_KeyStore, KeyStore, KeyStoreWithMPK, AddressIndexGeneric
from .util import multisig_type
from .storage import StorageEncryptionVersion, WalletStorage
from . import transaction, bitcoin, coinchooser, paymentrequest, ecc, bip32
from .transaction import (Transaction, TxInput, UnknownTxinType, TxOutput,
                          PartialTransaction, PartialTxInput, PartialTxOutput, TxOutpoint)
from .plugin import run_hook
from .address_synchronizer import (AddressSynchronizer, TX_HEIGHT_LOCAL,
                                   TX_HEIGHT_UNCONF_PARENT, TX_HEIGHT_UNCONFIRMED, TX_HEIGHT_FUTURE)
from .util import PR_PAID, PR_UNPAID, PR_UNKNOWN, PR_EXPIRED, PR_INFLIGHT
from .contacts import Contacts
from .interface import NetworkException
from .ecc_fast import is_using_fast_ecc
from .mnemonic import Mnemonic
from .logging import get_logger
from .lnworker import LNWallet
from .paymentrequest import PaymentRequest

if TYPE_CHECKING:
    from .network import Network


_logger = get_logger(__name__)

TX_STATUS = [
    _('Unconfirmed'),
    _('Unconfirmed parent'),
    _('Not Verified'),
    _('Local'),
]


def _append_utxos_to_inputs(inputs: List[PartialTxInput], network: 'Network', pubkey, txin_type, imax):
    if txin_type in ('p2pkh', 'p2wpkh', 'p2wpkh-p2sh'):
        address = bitcoin.pubkey_to_address(txin_type, pubkey)
        scripthash = bitcoin.address_to_scripthash(address)
    elif txin_type == 'p2pk':
        script = bitcoin.public_key_to_p2pk_script(pubkey)
        scripthash = bitcoin.script_to_scripthash(script)
        address = None
    else:
        raise Exception(f'unexpected txin_type to sweep: {txin_type}')

    u = network.run_from_another_thread(network.listunspent_for_scripthash(scripthash))
    for item in u:
        if len(inputs) >= imax:
            break
        prevout_str = item['tx_hash'] + ':%d' % item['tx_pos']
        prevout = TxOutpoint.from_str(prevout_str)
        utxo = PartialTxInput(prevout=prevout)
        utxo._trusted_value_sats = int(item['value'])
        utxo._trusted_address = address
        utxo.block_height = int(item['height'])
        utxo.script_type = txin_type
        utxo.pubkeys = [bfh(pubkey)]
        utxo.num_sig = 1
        if txin_type == 'p2wpkh-p2sh':
            utxo.redeem_script = bfh(bitcoin.p2wpkh_nested_script(pubkey))
        inputs.append(utxo)

def sweep_preparations(privkeys, network: 'Network', imax=100):

    def find_utxos_for_privkey(txin_type, privkey, compressed):
        pubkey = ecc.ECPrivkey(privkey).get_public_key_hex(compressed=compressed)
        _append_utxos_to_inputs(inputs, network, pubkey, txin_type, imax)
        keypairs[pubkey] = privkey, compressed
    inputs = []  # type: List[PartialTxInput]
    keypairs = {}
    for sec in privkeys:
        txin_type, privkey, compressed = bitcoin.deserialize_privkey(sec)
        find_utxos_for_privkey(txin_type, privkey, compressed)
        # do other lookups to increase support coverage
        if is_minikey(sec):
            # minikeys don't have a compressed byte
            # we lookup both compressed and uncompressed pubkeys
            find_utxos_for_privkey(txin_type, privkey, not compressed)
        elif txin_type == 'p2pkh':
            # WIF serialization does not distinguish p2pkh and p2pk
            # we also search for pay-to-pubkey outputs
            find_utxos_for_privkey('p2pk', privkey, compressed)
    if not inputs:
        raise Exception(_('No inputs found. (Note that inputs need to be confirmed)'))
        # FIXME actually inputs need not be confirmed now, see https://github.com/kyuupichan/electrumx/issues/365
    return inputs, keypairs


def sweep(privkeys, *, network: 'Network', config: 'SimpleConfig',
          to_address: str, fee: int = None, imax=100,
          locktime=None, tx_version=None) -> PartialTransaction:
    inputs, keypairs = sweep_preparations(privkeys, network, imax)
    total = sum(txin.value_sats() for txin in inputs)
    if fee is None:
        outputs = [PartialTxOutput(scriptpubkey=bfh(bitcoin.address_to_script(to_address)),
                                   value=total)]
        tx = PartialTransaction.from_io(inputs, outputs)
        fee = config.estimate_fee(tx.estimated_size())
    if total - fee < 0:
        raise Exception(_('Not enough funds on address.') + '\nTotal: %d satoshis\nFee: %d'%(total, fee))
    if total - fee < dust_threshold(network):
        raise Exception(_('Not enough funds on address.') + '\nTotal: %d satoshis\nFee: %d\nDust Threshold: %d'%(total, fee, dust_threshold(network)))

    outputs = [PartialTxOutput(scriptpubkey=bfh(bitcoin.address_to_script(to_address)),
                               value=total - fee)]
    if locktime is None:
        locktime = get_locktime_for_new_transaction(network)

    tx = PartialTransaction.from_io(inputs, outputs, locktime=locktime, version=tx_version)
    tx.set_rbf(True)
    tx.sign(keypairs)
    return tx


def get_locktime_for_new_transaction(network: 'Network') -> int:
    # if no network or not up to date, just set locktime to zero
    if not network:
        return 0
    chain = network.blockchain()
    header = chain.header_at_tip()
    if not header:
        return 0
    STALE_DELAY = 8 * 60 * 60  # in seconds
    if header['timestamp'] + STALE_DELAY < time.time():
        return 0
    # discourage "fee sniping"
    locktime = chain.height()
    # sometimes pick locktime a bit further back, to help privacy
    # of setups that need more time (offline/multisig/coinjoin/...)
    if random.randint(0, 9) == 0:
        locktime = max(0, locktime - random.randint(0, 99))
    return locktime



class CannotBumpFee(Exception): pass


class InternalAddressCorruption(Exception):
    def __str__(self):
        return _("Wallet file corruption detected. "
                 "Please restore your wallet from seed, and compare the addresses in both files")


class TxWalletDetails(NamedTuple):
    txid: Optional[str]
    status: str
    label: str
    can_broadcast: bool
    can_bump: bool
    can_save_as_local: bool
    amount: Optional[int]
    fee: Optional[int]
    tx_mined_status: TxMinedInfo
    mempool_depth_bytes: Optional[int]


class Abstract_Wallet(AddressSynchronizer, ABC):
    """
    Wallet classes are created to handle various address generation methods.
    Completion states (watching-only, single account, no seed, etc) are handled inside classes.
    """

    LOGGING_SHORTCUT = 'w'
    max_change_outputs = 3
    gap_limit_for_change = 6

    txin_type: str
    wallet_type: str

    def __init__(self, storage: WalletStorage, *, config: SimpleConfig):
        if not storage.is_ready_to_be_used_by_wallet():
            raise Exception("storage not ready to be used by Abstract_Wallet")

        self.config = config
        assert self.config is not None, "config must not be None"
        self.storage = storage
        # load addresses needs to be called before constructor for sanity checks
        self.storage.db.load_addresses(self.wallet_type)
        self.keystore = None  # type: Optional[KeyStore]  # will be set by load_keystore
        AddressSynchronizer.__init__(self, storage.db)

        # saved fields
        self.use_change            = storage.get('use_change', True)
        self.multiple_change       = storage.get('multiple_change', False)
        self.labels                = storage.get('labels', {})
        self.frozen_addresses      = set(storage.get('frozen_addresses', []))
        self.frozen_coins          = set(storage.get('frozen_coins', []))  # set of txid:vout strings
        self.fiat_value            = storage.get('fiat_value', {})
        self.receive_requests      = storage.get('payment_requests', {})
        self.invoices              = storage.get('invoices', {})
        # convert invoices
        # TODO invoices being these contextual dicts even internally,
        #      where certain keys are only present depending on values of other keys...
        #      it's horrible. we need to change this, at least for the internal representation,
        #      to something that can be typed.
        for invoice_key, invoice in self.invoices.items():
            if invoice.get('type') == PR_TYPE_ONCHAIN:
                outputs = [PartialTxOutput.from_legacy_tuple(*output) for output in invoice.get('outputs')]
                invoice['outputs'] = outputs
        self._prepare_onchain_invoice_paid_detection()
        self.calc_unused_change_addresses()
        # save wallet type the first time
        if self.storage.get('wallet_type') is None:
            self.storage.put('wallet_type', self.wallet_type)
        self.contacts = Contacts(self.storage)
        self._coin_price_cache = {}
        # lightning
        ln_xprv = self.storage.get('lightning_privkey2')
        self.lnworker = LNWallet(self, ln_xprv) if ln_xprv else None

    def has_lightning(self):
        return bool(self.lnworker)

    def init_lightning(self):
        if self.storage.get('lightning_privkey2'):
            return
        if not is_using_fast_ecc():
            raise Exception('libsecp256k1 library not available. '
                            'Verifying Lightning channels is too computationally expensive without libsecp256k1, aborting.')
        # TODO derive this deterministically from wallet.keystore at keystore generation time
        # probably along a hardened path ( lnd-equivalent would be m/1017'/coinType'/ )
        seed = os.urandom(32)
        node = BIP32Node.from_rootseed(seed, xtype='standard')
        ln_xprv = node.to_xprv()
        self.storage.put('lightning_privkey2', ln_xprv)
        self.storage.write()

    def remove_lightning(self):
        if not self.storage.get('lightning_privkey2'):
            return
        if bool(self.lnworker.channels):
            raise Exception('Error: This wallet has channels')
        self.storage.put('lightning_privkey2', None)
        self.storage.write()

    def stop_threads(self):
        super().stop_threads()
        if any([ks.is_requesting_to_be_rewritten_to_wallet_file for ks in self.get_keystores()]):
            self.save_keystore()
        self.storage.write()

    def set_up_to_date(self, b):
        super().set_up_to_date(b)
        if b: self.storage.write()

    def clear_history(self):
        super().clear_history()
        self.storage.write()

    def start_network(self, network):
        AddressSynchronizer.start_network(self, network)
        if self.lnworker:
            network.maybe_init_lightning()
            self.lnworker.start_network(network)

    def load_and_cleanup(self):
        self.load_keystore()
        self.test_addresses_sanity()
        super().load_and_cleanup()

    @abstractmethod
    def load_keystore(self) -> None:
        pass

    def diagnostic_name(self):
        return self.basename()

    def __str__(self):
        return self.basename()

    def get_master_public_key(self):
        return None

    def get_master_public_keys(self):
        return []

    def basename(self) -> str:
        return os.path.basename(self.storage.path)

    def test_addresses_sanity(self) -> None:
        addrs = self.get_receiving_addresses()
        if len(addrs) > 0:
            addr = str(addrs[0])
            if not bitcoin.is_address(addr):
                neutered_addr = addr[:5] + '..' + addr[-2:]
                raise WalletFileException(f'The addresses in this wallet are not bitcoin addresses.\n'
                                          f'e.g. {neutered_addr} (length: {len(addr)})')

    def calc_unused_change_addresses(self):
        with self.lock:
            if hasattr(self, '_unused_change_addresses'):
                addrs = self._unused_change_addresses
            else:
                addrs = self.get_change_addresses()
            self._unused_change_addresses = [addr for addr in addrs if not self.is_used(addr)]
            return list(self._unused_change_addresses)

    def is_deterministic(self) -> bool:
        return self.keystore.is_deterministic()

    def set_label(self, name: str, text: str = None) -> bool:
        if not name:
            return False
        changed = False
        old_text = self.labels.get(name)
        if text:
            text = text.replace("\n", " ")
            if old_text != text:
                self.labels[name] = text
                changed = True
        else:
            if old_text is not None:
                self.labels.pop(name)
                changed = True
        if changed:
            run_hook('set_label', self, name, text)
            self.storage.put('labels', self.labels)
        return changed

    def set_fiat_value(self, txid, ccy, text, fx, value_sat):
        if not self.db.get_transaction(txid):
            return
        # since fx is inserting the thousands separator,
        # and not util, also have fx remove it
        text = fx.remove_thousands_separator(text)
        def_fiat = self.default_fiat_value(txid, fx, value_sat)
        formatted = fx.ccy_amount_str(def_fiat, commas=False)
        def_fiat_rounded = Decimal(formatted)
        reset = not text
        if not reset:
            try:
                text_dec = Decimal(text)
                text_dec_rounded = Decimal(fx.ccy_amount_str(text_dec, commas=False))
                reset = text_dec_rounded == def_fiat_rounded
            except:
                # garbage. not resetting, but not saving either
                return False
        if reset:
            d = self.fiat_value.get(ccy, {})
            if d and txid in d:
                d.pop(txid)
            else:
                # avoid saving empty dict
                return True
        else:
            if ccy not in self.fiat_value:
                self.fiat_value[ccy] = {}
            self.fiat_value[ccy][txid] = text
        self.storage.put('fiat_value', self.fiat_value)
        return reset

    def get_fiat_value(self, txid, ccy):
        fiat_value = self.fiat_value.get(ccy, {}).get(txid)
        try:
            return Decimal(fiat_value)
        except:
            return

    def is_mine(self, address) -> bool:
        return bool(self.get_address_index(address))

    def is_change(self, address) -> bool:
        if not self.is_mine(address):
            return False
        return self.get_address_index(address)[0] == 1

    @abstractmethod
    def get_address_index(self, address: str) -> Optional[AddressIndexGeneric]:
        pass

    @abstractmethod
    def get_redeem_script(self, address: str) -> Optional[str]:
        pass

    @abstractmethod
    def get_witness_script(self, address: str) -> Optional[str]:
        pass

    @abstractmethod
    def get_txin_type(self, address: str) -> str:
        """Return script type of wallet address."""
        pass

    def export_private_key(self, address, password) -> str:
        if self.is_watching_only():
            raise Exception(_("This is a watching-only wallet"))
        if not is_address(address):
            raise Exception(f"Invalid bitcoin address: {address}")
        if not self.is_mine(address):
            raise Exception(_('Address not in wallet.') + f' {address}')
        index = self.get_address_index(address)
        pk, compressed = self.keystore.get_private_key(index, password)
        txin_type = self.get_txin_type(address)
        serialized_privkey = bitcoin.serialize_privkey(pk, compressed, txin_type)
        return serialized_privkey

    @abstractmethod
    def get_public_keys(self, address: str) -> Sequence[str]:
        pass

    def get_public_keys_with_deriv_info(self, address: str) -> Dict[bytes, Tuple[KeyStoreWithMPK, Sequence[int]]]:
        """Returns a map: pubkey -> (keystore, derivation_suffix)"""
        return {}

    def get_tx_info(self, tx) -> TxWalletDetails:
        is_relevant, is_mine, v, fee = self.get_wallet_delta(tx)
        if fee is None and isinstance(tx, PartialTransaction):
            fee = tx.get_fee()
        exp_n = None
        can_broadcast = False
        can_bump = False
        tx_hash = tx.txid()
        tx_we_already_have_in_db = self.db.get_transaction(tx_hash)
        can_save_as_local = (is_relevant and tx.txid() is not None
                             and (tx_we_already_have_in_db is None or not tx_we_already_have_in_db.is_complete()))
        label = ''
        tx_mined_status = self.get_tx_height(tx_hash)
        if tx.is_complete():
            if tx_we_already_have_in_db:
                label = self.get_label(tx_hash)
                if tx_mined_status.height > 0:
                    if tx_mined_status.conf:
                        status = _("{} confirmations").format(tx_mined_status.conf)
                    else:
                        status = _('Not verified')
                elif tx_mined_status.height in (TX_HEIGHT_UNCONF_PARENT, TX_HEIGHT_UNCONFIRMED):
                    status = _('Unconfirmed')
                    if fee is None:
                        fee = self.get_tx_fee(tx_hash)
                    if fee and self.network and self.config.has_fee_mempool():
                        size = tx.estimated_size()
                        fee_per_byte = fee / size
                        exp_n = self.config.fee_to_depth(fee_per_byte)
                    can_bump = is_mine and not tx.is_final()
                else:
                    status = _('Local')
                    can_broadcast = self.network is not None
                    can_bump = is_mine and not tx.is_final()
            else:
                status = _("Signed")
                can_broadcast = self.network is not None
        else:
            s, r = tx.signature_count()
            status = _("Unsigned") if s == 0 else _('Partially signed') + ' (%d/%d)'%(s,r)

        if is_relevant:
            if is_mine:
                if fee is not None:
                    amount = v + fee
                else:
                    amount = v
            else:
                amount = v
        else:
            amount = None

        return TxWalletDetails(
            txid=tx_hash,
            status=status,
            label=label,
            can_broadcast=can_broadcast,
            can_bump=can_bump,
            can_save_as_local=can_save_as_local,
            amount=amount,
            fee=fee,
            tx_mined_status=tx_mined_status,
            mempool_depth_bytes=exp_n,
        )

    def get_spendable_coins(self, domain, *, nonlocal_only=False) -> Sequence[PartialTxInput]:
        confirmed_only = self.config.get('confirmed_only', False)
        utxos = self.get_utxos(domain,
                               excluded_addresses=self.frozen_addresses,
                               mature_only=True,
                               confirmed_only=confirmed_only,
                               nonlocal_only=nonlocal_only)
        utxos = [utxo for utxo in utxos if not self.is_frozen_coin(utxo)]
        return utxos

    @abstractmethod
    def get_receiving_addresses(self, *, slice_start=None, slice_stop=None) -> Sequence[str]:
        pass

    @abstractmethod
    def get_change_addresses(self, *, slice_start=None, slice_stop=None) -> Sequence[str]:
        pass

    def dummy_address(self):
        # first receiving address
        return self.get_receiving_addresses(slice_start=0, slice_stop=1)[0]

    def get_frozen_balance(self):
        if not self.frozen_coins:  # shortcut
            return self.get_balance(self.frozen_addresses)
        c1, u1, x1 = self.get_balance()
        c2, u2, x2 = self.get_balance(excluded_addresses=self.frozen_addresses,
                                      excluded_coins=self.frozen_coins)
        return c1-c2, u1-u2, x1-x2

    def balance_at_timestamp(self, domain, target_timestamp):
        # we assume that get_history returns items ordered by block height
        # we also assume that block timestamps are monotonic (which is false...!)
        h = self.get_history(domain=domain)
        balance = 0
        for hist_item in h:
            balance = hist_item.balance
            if hist_item.tx_mined_status.timestamp is None or hist_item.tx_mined_status.timestamp > target_timestamp:
                return balance - hist_item.delta
        # return last balance
        return balance

    def get_onchain_history(self, *, domain=None):
        for hist_item in self.get_history(domain=domain):
            yield {
                'txid': hist_item.txid,
                'fee_sat': hist_item.fee,
                'height': hist_item.tx_mined_status.height,
                'confirmations': hist_item.tx_mined_status.conf,
                'timestamp': hist_item.tx_mined_status.timestamp,
                'incoming': True if hist_item.delta>0 else False,
                'bc_value': Satoshis(hist_item.delta),
                'bc_balance': Satoshis(hist_item.balance),
                'date': timestamp_to_datetime(hist_item.tx_mined_status.timestamp),
                'label': self.get_label(hist_item.txid),
                'txpos_in_block': hist_item.tx_mined_status.txpos,
            }

    def create_invoice(self, outputs: List[PartialTxOutput], message, pr, URI):
        if '!' in (x.value for x in outputs):
            amount = '!'
        else:
            amount = sum(x.value for x in outputs)
        invoice = {
            'type': PR_TYPE_ONCHAIN,
            'message': message,
            'outputs': outputs,
            'amount': amount,
        }
        if pr:
            invoice['bip70'] = pr.raw.hex()
            invoice['time'] = pr.get_time()
            invoice['exp'] = pr.get_expiration_date() - pr.get_time()
            invoice['requestor'] = pr.get_requestor()
            invoice['message'] = pr.get_memo()
        elif URI:
            timestamp = URI.get('time')
            if timestamp: invoice['time'] = timestamp
            exp = URI.get('exp')
            if exp: invoice['exp'] = exp
        if 'time' not in invoice:
            invoice['time'] = int(time.time())
        return invoice

    def save_invoice(self, invoice):
        invoice_type = invoice['type']
        if invoice_type == PR_TYPE_LN:
            key = invoice['rhash']
        elif invoice_type == PR_TYPE_ONCHAIN:
            key = bh2u(sha256(repr(invoice))[0:16])
            invoice['id'] = key
            outputs = invoice['outputs']  # type: List[PartialTxOutput]
            with self.transaction_lock:
                for txout in outputs:
                    self._invoices_from_scriptpubkey_map[txout.scriptpubkey].add(key)
        else:
            raise Exception('Unsupported invoice type')
        self.invoices[key] = invoice
        self.storage.put('invoices', self.invoices)
        self.storage.write()

    def clear_invoices(self):
        self.invoices = {}
        self.storage.put('invoices', self.invoices)
        self.storage.write()

    def get_invoices(self):
        out = [self.get_invoice(key) for key in self.invoices.keys()]
        out = list(filter(None, out))
        out.sort(key=operator.itemgetter('time'))
        return out

    def get_invoice(self, key):
        if key not in self.invoices:
            return
        item = copy.copy(self.invoices[key])
        request_type = item.get('type')
        if request_type == PR_TYPE_ONCHAIN:
            item['status'] = PR_PAID if self._is_onchain_invoice_paid(item)[0] else PR_UNPAID
        elif self.lnworker and request_type == PR_TYPE_LN:
            item['status'] = self.lnworker.get_payment_status(bfh(item['rhash']))
        else:
            return
        return item

    def _get_relevant_invoice_keys_for_tx(self, tx: Transaction) -> Set[str]:
        relevant_invoice_keys = set()
        for txout in tx.outputs():
            for invoice_key in self._invoices_from_scriptpubkey_map.get(txout.scriptpubkey, set()):
                relevant_invoice_keys.add(invoice_key)
        return relevant_invoice_keys

    def _prepare_onchain_invoice_paid_detection(self):
        # scriptpubkey -> list(invoice_keys)
        self._invoices_from_scriptpubkey_map = defaultdict(set)  # type: Dict[bytes, Set[str]]
        for invoice_key, invoice in self.invoices.items():
            if invoice.get('type') == PR_TYPE_ONCHAIN:
                outputs = invoice['outputs']  # type: List[PartialTxOutput]
                for txout in outputs:
                    self._invoices_from_scriptpubkey_map[txout.scriptpubkey].add(invoice_key)

    def _is_onchain_invoice_paid(self, invoice) -> Tuple[bool, Sequence[str]]:
        """Returns whether on-chain invoice is satisfied, and list of relevant TXIDs."""
        assert invoice.get('type') == PR_TYPE_ONCHAIN
        invoice_amounts = defaultdict(int)  # type: Dict[bytes, int]  # scriptpubkey -> value_sats
        for txo in invoice['outputs']:  # type: PartialTxOutput
            invoice_amounts[txo.scriptpubkey] += 1 if txo.value == '!' else txo.value
        relevant_txs = []
        with self.transaction_lock:
            for invoice_scriptpubkey, invoice_amt in invoice_amounts.items():
                scripthash = bitcoin.script_to_scripthash(invoice_scriptpubkey.hex())
                prevouts_and_values = self.db.get_prevouts_by_scripthash(scripthash)
                relevant_txs += [prevout.txid.hex() for prevout, v in prevouts_and_values]
                total_received = sum([v for prevout, v in prevouts_and_values])
                if total_received < invoice_amt:
                    return False, []
        return True, relevant_txs

    def _maybe_set_tx_label_based_on_invoices(self, tx: Transaction) -> bool:
        tx_hash = tx.txid()
        with self.transaction_lock:
            labels = []
            for invoice_key in self._get_relevant_invoice_keys_for_tx(tx):
                invoice = self.invoices.get(invoice_key)
                if invoice is None: continue
                assert invoice.get('type') == PR_TYPE_ONCHAIN
                if invoice['message']:
                    labels.append(invoice['message'])
        if labels:
            self.set_label(tx_hash, "; ".join(labels))
        return bool(labels)

    def add_transaction(self, tx, *, allow_unrelated=False):
        tx_was_added = super().add_transaction(tx, allow_unrelated=allow_unrelated)

        if tx_was_added:
            self._maybe_set_tx_label_based_on_invoices(tx)
        return tx_was_added

    @profiler
    def get_full_history(self, fx=None, *, onchain_domain=None, include_lightning=True):
        transactions = OrderedDictWithIndex()
        onchain_history = self.get_onchain_history(domain=onchain_domain)
        for tx_item in onchain_history:
            txid = tx_item['txid']
            transactions[txid] = tx_item
        if self.lnworker and include_lightning:
            lightning_history = self.lnworker.get_history()
        else:
            lightning_history = []

        for i, tx_item in enumerate(lightning_history):
            txid = tx_item.get('txid')
            ln_value = Decimal(tx_item['amount_msat']) / 1000
            if txid and txid in transactions:
                item = transactions[txid]
                item['label'] = tx_item['label']
                item['ln_value'] = Satoshis(ln_value)
                item['ln_balance_msat'] = tx_item['balance_msat']
            else:
                tx_item['lightning'] = True
                tx_item['ln_value'] = Satoshis(ln_value)
                tx_item['txpos'] = i # for sorting
                key = tx_item['payment_hash'] if 'payment_hash' in tx_item else tx_item['type'] + tx_item['channel_id']
                transactions[key] = tx_item
        now = time.time()
        balance = 0
        for item in transactions.values():
            # add on-chain and lightning values
            value = Decimal(0)
            if item.get('bc_value'):
                value += item['bc_value'].value
            if item.get('ln_value'):
                value += item.get('ln_value').value
            item['value'] = Satoshis(value)
            balance += value
            item['balance'] = Satoshis(balance)
            if fx:
                timestamp = item['timestamp'] or now
                fiat_value = value / Decimal(bitcoin.COIN) * fx.timestamp_rate(timestamp)
                item['fiat_value'] = Fiat(fiat_value, fx.ccy)
                item['fiat_default'] = True
        return transactions

    @profiler
    def get_detailed_history(self, from_timestamp=None, to_timestamp=None,
                             fx=None, show_addresses=False):
        # History with capital gains, using utxo pricing
        # FIXME: Lightning capital gains would requires FIFO
        out = []
        income = 0
        expenditures = 0
        capital_gains = Decimal(0)
        fiat_income = Decimal(0)
        fiat_expenditures = Decimal(0)
        now = time.time()
        for item in self.get_onchain_history():
            timestamp = item['timestamp']
            if from_timestamp and (timestamp or now) < from_timestamp:
                continue
            if to_timestamp and (timestamp or now) >= to_timestamp:
                continue
            tx_hash = item['txid']
            tx = self.db.get_transaction(tx_hash)
            tx_fee = item['fee_sat']
            item['fee'] = Satoshis(tx_fee) if tx_fee is not None else None
            if show_addresses:
                item['inputs'] = list(map(lambda x: x.to_json(), tx.inputs()))
                item['outputs'] = list(map(lambda x: {'address': x.get_ui_address_str(), 'value': Satoshis(x.value)},
                                           tx.outputs()))
            # fixme: use in and out values
            value = item['bc_value'].value
            if value < 0:
                expenditures += -value
            else:
                income += value
            # fiat computations
            if fx and fx.is_enabled() and fx.get_history_config():
                fiat_fields = self.get_tx_item_fiat(tx_hash, value, fx, tx_fee)
                fiat_value = fiat_fields['fiat_value'].value
                item.update(fiat_fields)
                if value < 0:
                    capital_gains += fiat_fields['capital_gain'].value
                    fiat_expenditures += -fiat_value
                else:
                    fiat_income += fiat_value
            out.append(item)
        # add summary
        if out:
            b, v = out[0]['bc_balance'].value, out[0]['bc_value'].value
            start_balance = None if b is None or v is None else b - v
            end_balance = out[-1]['bc_balance'].value
            if from_timestamp is not None and to_timestamp is not None:
                start_date = timestamp_to_datetime(from_timestamp)
                end_date = timestamp_to_datetime(to_timestamp)
            else:
                start_date = None
                end_date = None
            summary = {
                'start_date': start_date,
                'end_date': end_date,
                'start_balance': Satoshis(start_balance),
                'end_balance': Satoshis(end_balance),
                'incoming': Satoshis(income),
                'outgoing': Satoshis(expenditures)
            }
            if fx and fx.is_enabled() and fx.get_history_config():
                unrealized = self.unrealized_gains(None, fx.timestamp_rate, fx.ccy)
                summary['fiat_currency'] = fx.ccy
                summary['fiat_capital_gains'] = Fiat(capital_gains, fx.ccy)
                summary['fiat_incoming'] = Fiat(fiat_income, fx.ccy)
                summary['fiat_outgoing'] = Fiat(fiat_expenditures, fx.ccy)
                summary['fiat_unrealized_gains'] = Fiat(unrealized, fx.ccy)
                summary['fiat_start_balance'] = Fiat(fx.historical_value(start_balance, start_date), fx.ccy)
                summary['fiat_end_balance'] = Fiat(fx.historical_value(end_balance, end_date), fx.ccy)
                summary['fiat_start_value'] = Fiat(fx.historical_value(COIN, start_date), fx.ccy)
                summary['fiat_end_value'] = Fiat(fx.historical_value(COIN, end_date), fx.ccy)
        else:
            summary = {}
        return {
            'transactions': out,
            'summary': summary
        }

    def default_fiat_value(self, tx_hash, fx, value_sat):
        return value_sat / Decimal(COIN) * self.price_at_timestamp(tx_hash, fx.timestamp_rate)

    def get_tx_item_fiat(self, tx_hash, value, fx, tx_fee):
        item = {}
        fiat_value = self.get_fiat_value(tx_hash, fx.ccy)
        fiat_default = fiat_value is None
        fiat_rate = self.price_at_timestamp(tx_hash, fx.timestamp_rate)
        fiat_value = fiat_value if fiat_value is not None else self.default_fiat_value(tx_hash, fx, value)
        fiat_fee = tx_fee / Decimal(COIN) * fiat_rate if tx_fee is not None else None
        item['fiat_currency'] = fx.ccy
        item['fiat_rate'] = Fiat(fiat_rate, fx.ccy)
        item['fiat_value'] = Fiat(fiat_value, fx.ccy)
        item['fiat_fee'] = Fiat(fiat_fee, fx.ccy) if fiat_fee else None
        item['fiat_default'] = fiat_default
        if value < 0:
            acquisition_price = - value / Decimal(COIN) * self.average_price(tx_hash, fx.timestamp_rate, fx.ccy)
            liquidation_price = - fiat_value
            item['acquisition_price'] = Fiat(acquisition_price, fx.ccy)
            cg = liquidation_price - acquisition_price
            item['capital_gain'] = Fiat(cg, fx.ccy)
        return item

<<<<<<< HEAD
    def get_label(self, tx_hash: str) -> str:
        return self.labels.get(tx_hash, '') or self.get_default_label(tx_hash)
=======
    def get_label(self, tx_hash):
        label = self.labels.get(tx_hash, '')
        if label == '':
            label = self.get_default_label(tx_hash)
        return label
>>>>>>> 5497ba20

    def get_default_label(self, tx_hash) -> str:
        if not self.db.get_txi_addresses(tx_hash):
            labels = []
            for addr in self.db.get_txo_addresses(tx_hash):
                label = self.labels.get(addr)
                if label:
                    labels.append(label)
            return ', '.join(labels)
        return ''

    def get_tx_status(self, tx_hash, tx_mined_info: TxMinedInfo):
        extra = []
        height = tx_mined_info.height
        conf = tx_mined_info.conf
        timestamp = tx_mined_info.timestamp
        if height == TX_HEIGHT_FUTURE:
            assert conf < 0, conf
            num_blocks_remainining = -conf
            return 2, f'in {num_blocks_remainining} blocks'
        if conf == 0:
            tx = self.db.get_transaction(tx_hash)
            if not tx:
                return 2, 'unknown'
            is_final = tx and tx.is_final()
            if not is_final:
                extra.append('rbf')
            fee = self.get_tx_fee(tx_hash)
            if fee is not None:
                size = tx.estimated_size()
                fee_per_byte = fee / size
                extra.append(format_fee_satoshis(fee_per_byte) + ' sat/b')
            if fee is not None and height in (TX_HEIGHT_UNCONF_PARENT, TX_HEIGHT_UNCONFIRMED) \
               and self.config.has_fee_mempool():
                exp_n = self.config.fee_to_depth(fee_per_byte)
                if exp_n:
                    extra.append('%.2f MB'%(exp_n/1000000))
            if height == TX_HEIGHT_LOCAL:
                status = 3
            elif height == TX_HEIGHT_UNCONF_PARENT:
                status = 1
            elif height == TX_HEIGHT_UNCONFIRMED:
                status = 0
            else:
                status = 2  # not SPV verified
        else:
            status = 3 + min(conf, 6)
        time_str = format_time(timestamp) if timestamp else _("unknown")
        status_str = TX_STATUS[status] if status < 4 else time_str
        if extra:
            status_str += ' [%s]'%(', '.join(extra))
        return status, status_str

    def relayfee(self):
        return relayfee(self.network)

    def dust_threshold(self):
        return dust_threshold(self.network)

    def get_unconfirmed_base_tx_for_batching(self) -> Optional[Transaction]:
        candidate = None
        for hist_item in self.get_history():
            # tx should not be mined yet
            if hist_item.tx_mined_status.conf > 0: continue
            # conservative future proofing of code: only allow known unconfirmed types
            if hist_item.tx_mined_status.height not in (TX_HEIGHT_UNCONFIRMED,
                                                        TX_HEIGHT_UNCONF_PARENT,
                                                        TX_HEIGHT_LOCAL):
                continue
            # tx should be "outgoing" from wallet
            if hist_item.delta >= 0:
                continue
            tx = self.db.get_transaction(hist_item.txid)
            if not tx:
                continue
            # is_mine outputs should not be spent yet
            # to avoid cancelling our own dependent transactions
            txid = tx.txid()
            if any([self.is_mine(o.address) and self.db.get_spent_outpoint(txid, output_idx)
                    for output_idx, o in enumerate(tx.outputs())]):
                continue
            # all inputs should be is_mine
            if not all([self.is_mine(self.get_txin_address(txin)) for txin in tx.inputs()]):
                continue
            # prefer txns already in mempool (vs local)
            if hist_item.tx_mined_status.height == TX_HEIGHT_LOCAL:
                candidate = tx
                continue
            # tx must have opted-in for RBF
            if tx.is_final(): continue
            return tx
        return candidate

    def get_change_addresses_for_new_transaction(self, preferred_change_addr=None) -> List[str]:
        change_addrs = []
        if preferred_change_addr:
            if isinstance(preferred_change_addr, (list, tuple)):
                change_addrs = list(preferred_change_addr)
            else:
                change_addrs = [preferred_change_addr]
        elif self.use_change:
            # Recalc and get unused change addresses
            addrs = self.calc_unused_change_addresses()
            # New change addresses are created only after a few
            # confirmations.
            if addrs:
                # if there are any unused, select all
                change_addrs = addrs
            else:
                # if there are none, take one randomly from the last few
                addrs = self.get_change_addresses(slice_start=-self.gap_limit_for_change)
                change_addrs = [random.choice(addrs)] if addrs else []
        for addr in change_addrs:
            assert is_address(addr), f"not valid bitcoin address: {addr}"
            # note that change addresses are not necessarily ismine
            # in which case this is a no-op
            self.check_address(addr)
        max_change = self.max_change_outputs if self.multiple_change else 1
        return change_addrs[:max_change]

    def make_unsigned_transaction(self, *, coins: Sequence[PartialTxInput],
                                  outputs: List[PartialTxOutput], fee=None,
                                  change_addr: str = None, is_sweep=False) -> PartialTransaction:

        if any([c.already_has_some_signatures() for c in coins]):
            raise Exception("Some inputs already contain signatures!")

        # prevent side-effect with '!'
        outputs = copy.deepcopy(outputs)

        # check outputs
        i_max = None
        for i, o in enumerate(outputs):
            if o.value == '!':
                if i_max is not None:
                    raise Exception("More than one output set to spend max")
                i_max = i

        if fee is None and self.config.fee_per_kb() is None:
            raise NoDynamicFeeEstimates()

        for item in coins:
            self.add_input_info(item)

        # Fee estimator
        if fee is None:
            fee_estimator = self.config.estimate_fee
        elif isinstance(fee, Number):
            fee_estimator = lambda size: fee
        elif callable(fee):
            fee_estimator = fee
        else:
            raise Exception(f'Invalid argument fee: {fee}')

        if i_max is None:
            # Let the coin chooser select the coins to spend
            coin_chooser = coinchooser.get_coin_chooser(self.config)
            # If there is an unconfirmed RBF tx, merge with it
            base_tx = self.get_unconfirmed_base_tx_for_batching()
            if self.config.get('batch_rbf', False) and base_tx:
                # make sure we don't try to spend change from the tx-to-be-replaced:
                coins = [c for c in coins if c.prevout.txid.hex() != base_tx.txid()]
                is_local = self.get_tx_height(base_tx.txid()).height == TX_HEIGHT_LOCAL
                base_tx = PartialTransaction.from_tx(base_tx)
                base_tx.add_info_from_wallet(self)
                base_tx_fee = base_tx.get_fee()
                relayfeerate = Decimal(self.relayfee()) / 1000
                original_fee_estimator = fee_estimator
                def fee_estimator(size: Union[int, float, Decimal]) -> int:
                    size = Decimal(size)
                    lower_bound = base_tx_fee + round(size * relayfeerate)
                    lower_bound = lower_bound if not is_local else 0
                    return int(max(lower_bound, original_fee_estimator(size)))
                txi = base_tx.inputs()
                txo = list(filter(lambda o: not self.is_change(o.address), base_tx.outputs()))
                old_change_addrs = [o.address for o in base_tx.outputs() if self.is_change(o.address)]
            else:
                txi = []
                txo = []
                old_change_addrs = []
            # change address. if empty, coin_chooser will set it
            change_addrs = self.get_change_addresses_for_new_transaction(change_addr or old_change_addrs)
            tx = coin_chooser.make_tx(coins=coins,
                                      inputs=txi,
                                      outputs=list(outputs) + txo,
                                      change_addrs=change_addrs,
                                      fee_estimator_vb=fee_estimator,
                                      dust_threshold=self.dust_threshold())
        else:
            # "spend max" branch
            # note: This *will* spend inputs with negative effective value (if there are any).
            #       Given as the user is spending "max", and so might be abandoning the wallet,
            #       try to include all UTXOs, otherwise leftover might remain in the UTXO set
            #       forever. see #5433
            # note: Actually it might be the case that not all UTXOs from the wallet are
            #       being spent if the user manually selected UTXOs.
            sendable = sum(map(lambda c: c.value_sats(), coins))
            outputs[i_max].value = 0
            tx = PartialTransaction.from_io(list(coins), list(outputs))
            fee = fee_estimator(tx.estimated_size())
            amount = sendable - tx.output_value() - fee
            if amount < 0:
                raise NotEnoughFunds()
            outputs[i_max].value = amount
            tx = PartialTransaction.from_io(list(coins), list(outputs))

        # Timelock tx to current height.
        tx.locktime = get_locktime_for_new_transaction(self.network)

        tx.add_info_from_wallet(self)
        run_hook('make_unsigned_transaction', self, tx)
        return tx

    def mktx(self, *, outputs: List[PartialTxOutput], password=None, fee=None, change_addr=None,
             domain=None, rbf=False, nonlocal_only=False, tx_version=None, sign=True) -> PartialTransaction:
        coins = self.get_spendable_coins(domain, nonlocal_only=nonlocal_only)
        tx = self.make_unsigned_transaction(coins=coins,
                                            outputs=outputs,
                                            fee=fee,
                                            change_addr=change_addr)
        tx.set_rbf(rbf)
        if tx_version is not None:
            tx.version = tx_version
        if sign:
            self.sign_transaction(tx, password)
        return tx

    def is_frozen_address(self, addr: str) -> bool:
        return addr in self.frozen_addresses

    def is_frozen_coin(self, utxo: PartialTxInput) -> bool:
        prevout_str = utxo.prevout.to_str()
        return prevout_str in self.frozen_coins

    def set_frozen_state_of_addresses(self, addrs, freeze: bool):
        """Set frozen state of the addresses to FREEZE, True or False"""
        if all(self.is_mine(addr) for addr in addrs):
            # FIXME take lock?
            if freeze:
                self.frozen_addresses |= set(addrs)
            else:
                self.frozen_addresses -= set(addrs)
            self.storage.put('frozen_addresses', list(self.frozen_addresses))
            return True
        return False

    def set_frozen_state_of_coins(self, utxos: Sequence[PartialTxInput], freeze: bool):
        """Set frozen state of the utxos to FREEZE, True or False"""
        utxos = {utxo.prevout.to_str() for utxo in utxos}
        # FIXME take lock?
        if freeze:
            self.frozen_coins |= set(utxos)
        else:
            self.frozen_coins -= set(utxos)
        self.storage.put('frozen_coins', list(self.frozen_coins))

    def wait_until_synchronized(self, callback=None):
        def wait_for_wallet():
            self.set_up_to_date(False)
            while not self.is_up_to_date():
                if callback:
                    msg = "{}\n{} {}".format(
                        _("Please wait..."),
                        _("Addresses generated:"),
                        len(self.get_addresses()))
                    callback(msg)
                time.sleep(0.1)
        def wait_for_network():
            while not self.network.is_connected():
                if callback:
                    msg = "{} \n".format(_("Connecting..."))
                    callback(msg)
                time.sleep(0.1)
        # wait until we are connected, because the user
        # might have selected another server
        if self.network:
            self.logger.info("waiting for network...")
            wait_for_network()
            self.logger.info("waiting while wallet is syncing...")
            wait_for_wallet()
        else:
            self.synchronize()

    def can_export(self):
        return not self.is_watching_only() and hasattr(self.keystore, 'get_private_key')

    def address_is_old(self, address: str, *, req_conf: int = 3) -> bool:
        """Returns whether address has any history that is deeply confirmed."""
        max_conf = -1
        h = self.db.get_addr_history(address)
        needs_spv_check = not self.config.get("skipmerklecheck", False)
        for tx_hash, tx_height in h:
            if needs_spv_check:
                tx_age = self.get_tx_height(tx_hash).conf
            else:
                if tx_height <= 0:
                    tx_age = 0
                else:
                    tx_age = self.get_local_height() - tx_height + 1
            max_conf = max(max_conf, tx_age)
        return max_conf >= req_conf

    def bump_fee(self, *, tx: Transaction, new_fee_rate: Union[int, float, Decimal],
                 coins: Sequence[PartialTxInput] = None) -> PartialTransaction:
        """Increase the miner fee of 'tx'.
        'new_fee_rate' is the target min rate in sat/vbyte
        'coins' is a list of UTXOs we can choose from as potential new inputs to be added
        """
        if tx.is_final():
            raise CannotBumpFee(_('Cannot bump fee') + ': ' + _('transaction is final'))
        new_fee_rate = quantize_feerate(new_fee_rate)  # strip excess precision
        old_tx_size = tx.estimated_size()
        old_txid = tx.txid()
        assert old_txid
        old_fee = self.get_tx_fee(old_txid)
        if old_fee is None:
            raise CannotBumpFee(_('Cannot bump fee') + ': ' + _('current fee unknown'))
        old_fee_rate = old_fee / old_tx_size  # sat/vbyte
        if new_fee_rate <= old_fee_rate:
            raise CannotBumpFee(_('Cannot bump fee') + ': ' + _("The new fee rate needs to be higher than the old fee rate."))

        try:
            # method 1: keep all inputs, keep all not is_mine outputs,
            #           allow adding new inputs
            tx_new = self._bump_fee_through_coinchooser(
                tx=tx, new_fee_rate=new_fee_rate, coins=coins)
            method_used = 1
        except CannotBumpFee:
            # method 2: keep all inputs, no new inputs are added,
            #           allow decreasing and removing outputs (change is decreased first)
            # This is less "safe" as it might end up decreasing e.g. a payment to a merchant;
            # but e.g. if the user has sent "Max" previously, this is the only way to RBF.
            tx_new = self._bump_fee_through_decreasing_outputs(
                tx=tx, new_fee_rate=new_fee_rate)
            method_used = 2

        target_min_fee = new_fee_rate * tx_new.estimated_size()
        actual_fee = tx_new.get_fee()
        if actual_fee + 1 < target_min_fee:
            raise Exception(f"bump_fee fee target was not met (method: {method_used}). "
                            f"got {actual_fee}, expected >={target_min_fee}. "
                            f"target rate was {new_fee_rate}")

        tx_new.locktime = get_locktime_for_new_transaction(self.network)
        return tx_new

    def _bump_fee_through_coinchooser(self, *, tx: Transaction, new_fee_rate: Union[int, Decimal],
                                      coins: Sequence[PartialTxInput] = None) -> PartialTransaction:
        tx = PartialTransaction.from_tx(tx)
        tx.add_info_from_wallet(self)
        old_inputs = list(tx.inputs())
        old_outputs = list(tx.outputs())
        # change address
        old_change_addrs = [o.address for o in old_outputs if self.is_change(o.address)]
        change_addrs = self.get_change_addresses_for_new_transaction(old_change_addrs)
        # which outputs to keep?
        if old_change_addrs:
            fixed_outputs = list(filter(lambda o: not self.is_change(o.address), old_outputs))
        else:
            if all(self.is_mine(o.address) for o in old_outputs):
                # all outputs are is_mine and none of them are change.
                # we bail out as it's unclear what the user would want!
                # the coinchooser bump fee method is probably not a good idea in this case
                raise CannotBumpFee(_('Cannot bump fee') + ': all outputs are non-change is_mine')
            old_not_is_mine = list(filter(lambda o: not self.is_mine(o.address), old_outputs))
            if old_not_is_mine:
                fixed_outputs = old_not_is_mine
            else:
                fixed_outputs = old_outputs
        if not fixed_outputs:
            raise CannotBumpFee(_('Cannot bump fee') + ': could not figure out which outputs to keep')

        if coins is None:
            coins = self.get_spendable_coins(None)
        # make sure we don't try to spend output from the tx-to-be-replaced:
        coins = [c for c in coins if c.prevout.txid.hex() != tx.txid()]
        for item in coins:
            self.add_input_info(item)
        def fee_estimator(size):
            return self.config.estimate_fee_for_feerate(fee_per_kb=new_fee_rate*1000, size=size)
        coin_chooser = coinchooser.get_coin_chooser(self.config)
        try:
            return coin_chooser.make_tx(coins=coins,
                                        inputs=old_inputs,
                                        outputs=fixed_outputs,
                                        change_addrs=change_addrs,
                                        fee_estimator_vb=fee_estimator,
                                        dust_threshold=self.dust_threshold())
        except NotEnoughFunds as e:
            raise CannotBumpFee(e)

    def _bump_fee_through_decreasing_outputs(self, *, tx: Transaction,
                                             new_fee_rate: Union[int, Decimal]) -> PartialTransaction:
        tx = PartialTransaction.from_tx(tx)
        tx.add_info_from_wallet(self)
        inputs = tx.inputs()
        outputs = list(tx.outputs())

        # use own outputs
        s = list(filter(lambda o: self.is_mine(o.address), outputs))
        # ... unless there is none
        if not s:
            s = outputs
            x_fee = run_hook('get_tx_extra_fee', self, tx)
            if x_fee:
                x_fee_address, x_fee_amount = x_fee
                s = filter(lambda o: o.address != x_fee_address, s)
        if not s:
            raise CannotBumpFee(_('Cannot bump fee') + ': no outputs at all??')

        # prioritize low value outputs, to get rid of dust
        s = sorted(s, key=lambda o: o.value)
        for o in s:
            target_fee = int(round(tx.estimated_size() * new_fee_rate))
            delta = target_fee - tx.get_fee()
            i = outputs.index(o)
            if o.value - delta >= self.dust_threshold():
                new_output_value = o.value - delta
                assert isinstance(new_output_value, int)
                outputs[i].value = new_output_value
                delta = 0
                break
            else:
                del outputs[i]
                delta -= o.value
                # note: delta might be negative now, in which case
                # the value of the next output will be increased
        if delta > 0:
            raise CannotBumpFee(_('Cannot bump fee') + ': ' + _('could not find suitable outputs'))

        return PartialTransaction.from_io(inputs, outputs)

    def cpfp(self, tx: Transaction, fee: int) -> Optional[PartialTransaction]:
        txid = tx.txid()
        for i, o in enumerate(tx.outputs()):
            address, value = o.address, o.value
            if self.is_mine(address):
                break
        else:
            return
        coins = self.get_addr_utxo(address)
        item = coins.get(TxOutpoint.from_str(txid+':%d'%i))
        if not item:
            return
        self.add_input_info(item)
        inputs = [item]
        out_address = self.get_unused_address() or address
        outputs = [PartialTxOutput.from_address_and_value(out_address, value - fee)]
        locktime = get_locktime_for_new_transaction(self.network)
        return PartialTransaction.from_io(inputs, outputs, locktime=locktime)

    @abstractmethod
    def _add_input_sig_info(self, txin: PartialTxInput, address: str, *, only_der_suffix: bool = True) -> None:
        pass

    def _add_txinout_derivation_info(self, txinout: Union[PartialTxInput, PartialTxOutput],
                                     address: str, *, only_der_suffix: bool = True) -> None:
        pass  # implemented by subclasses

    def _add_input_utxo_info(self, txin: PartialTxInput, address: str) -> None:
        if Transaction.is_segwit_input(txin):
            if txin.witness_utxo is None:
                received, spent = self.get_addr_io(address)
                item = received.get(txin.prevout.to_str())
                if item:
                    txin_value = item[1]
                    txin.witness_utxo = TxOutput.from_address_and_value(address, txin_value)
        else:  # legacy input
            if txin.utxo is None:
                # note: for hw wallets, for legacy inputs, ignore_network_issues used to be False
                txin.utxo = self.get_input_tx(txin.prevout.txid.hex(), ignore_network_issues=True)
        # If there is a NON-WITNESS UTXO, but we know input is segwit, add a WITNESS UTXO, based on it.
        # This could have happened if previously another wallet had put a NON-WITNESS UTXO for txin,
        # as they did not know if it was segwit. This switch is needed to interop with bitcoin core.
        if txin.utxo and Transaction.is_segwit_input(txin):
            txin.convert_utxo_to_witness_utxo()
        txin.ensure_there_is_only_one_utxo()

    def _learn_derivation_path_for_address_from_txinout(self, txinout: Union[PartialTxInput, PartialTxOutput],
                                                        address: str) -> bool:
        """Tries to learn the derivation path for an address (potentially beyond gap limit)
        using data available in given txin/txout.
        Returns whether the address was found to be is_mine.
        """
        return False  # implemented by subclasses

    def add_input_info(self, txin: PartialTxInput, *, only_der_suffix: bool = True) -> None:
        address = self.get_txin_address(txin)
        if not self.is_mine(address):
            is_mine = self._learn_derivation_path_for_address_from_txinout(txin, address)
            if not is_mine:
                return
        # set script_type first, as later checks might rely on it:
        txin.script_type = self.get_txin_type(address)
        self._add_input_utxo_info(txin, address)
        txin.num_sig = self.m if isinstance(self, Multisig_Wallet) else 1
        if txin.redeem_script is None:
            try:
                redeem_script_hex = self.get_redeem_script(address)
                txin.redeem_script = bfh(redeem_script_hex) if redeem_script_hex else None
            except UnknownTxinType:
                pass
        if txin.witness_script is None:
            try:
                witness_script_hex = self.get_witness_script(address)
                txin.witness_script = bfh(witness_script_hex) if witness_script_hex else None
            except UnknownTxinType:
                pass
        self._add_input_sig_info(txin, address, only_der_suffix=only_der_suffix)

    def can_sign(self, tx: Transaction) -> bool:
        if not isinstance(tx, PartialTransaction):
            return False
        if tx.is_complete():
            return False
        # add info to inputs if we can; otherwise we might return a false negative:
        tx.add_info_from_wallet(self)
        for k in self.get_keystores():
            if k.can_sign(tx):
                return True
        return False

    def get_input_tx(self, tx_hash, *, ignore_network_issues=False) -> Optional[Transaction]:
        # First look up an input transaction in the wallet where it
        # will likely be.  If co-signing a transaction it may not have
        # all the input txs, in which case we ask the network.
        tx = self.db.get_transaction(tx_hash)
        if not tx and self.network:
            try:
                raw_tx = self.network.run_from_another_thread(
                    self.network.get_transaction(tx_hash, timeout=10))
            except NetworkException as e:
                self.logger.info(f'got network error getting input txn. err: {repr(e)}. txid: {tx_hash}. '
                                 f'if you are intentionally offline, consider using the --offline flag')
                if not ignore_network_issues:
                    raise e
            else:
                tx = Transaction(raw_tx)
        return tx

    def add_output_info(self, txout: PartialTxOutput, *, only_der_suffix: bool = True) -> None:
        address = txout.address
        if not self.is_mine(address):
            is_mine = self._learn_derivation_path_for_address_from_txinout(txout, address)
            if not is_mine:
                return
        txout.script_type = self.get_txin_type(address)
        txout.is_mine = True
        txout.is_change = self.is_change(address)
        if isinstance(self, Multisig_Wallet):
            txout.num_sig = self.m
        self._add_txinout_derivation_info(txout, address, only_der_suffix=only_der_suffix)
        if txout.redeem_script is None:
            try:
                redeem_script_hex = self.get_redeem_script(address)
                txout.redeem_script = bfh(redeem_script_hex) if redeem_script_hex else None
            except UnknownTxinType:
                pass
        if txout.witness_script is None:
            try:
                witness_script_hex = self.get_witness_script(address)
                txout.witness_script = bfh(witness_script_hex) if witness_script_hex else None
            except UnknownTxinType:
                pass

    def sign_transaction(self, tx: Transaction, password) -> Optional[PartialTransaction]:
        if self.is_watching_only():
            return
        if not isinstance(tx, PartialTransaction):
            return
        # add info to a temporary tx copy; including xpubs
        # and full derivation paths as hw keystores might want them
        tmp_tx = copy.deepcopy(tx)
        tmp_tx.add_info_from_wallet(self, include_xpubs_and_full_paths=True)
        # sign. start with ready keystores.
        for k in sorted(self.get_keystores(), key=lambda ks: ks.ready_to_sign(), reverse=True):
            try:
                if k.can_sign(tmp_tx):
                    k.sign_transaction(tmp_tx, password)
            except UserCancelled:
                continue
        # remove sensitive info; then copy back details from temporary tx
        tmp_tx.remove_xpubs_and_bip32_paths()
        tx.combine_with_other_psbt(tmp_tx)
        tx.add_info_from_wallet(self, include_xpubs_and_full_paths=False)
        return tx

    def try_detecting_internal_addresses_corruption(self) -> None:
        pass

    def check_address(self, addr: str) -> None:
        pass

    def check_returned_address(func):
        def wrapper(self, *args, **kwargs):
            addr = func(self, *args, **kwargs)
            self.check_address(addr)
            return addr
        return wrapper

    def get_unused_addresses(self) -> Sequence[str]:
        domain = self.get_receiving_addresses()
        in_use_by_request = [k for k in self.receive_requests.keys() if self.get_request_status(k)[0] != PR_EXPIRED]
        return [addr for addr in domain if not self.is_used(addr)
                and addr not in in_use_by_request]

    @check_returned_address
    def get_unused_address(self) -> Optional[str]:
        addrs = self.get_unused_addresses()
        if addrs:
            return addrs[0]

    @check_returned_address
    def get_receiving_address(self):
        # always return an address
        domain = self.get_receiving_addresses()
        if not domain:
            return
        choice = domain[0]
        for addr in domain:
            if not self.is_used(addr):
                if addr not in self.receive_requests.keys():
                    return addr
                else:
                    choice = addr
        return choice

    def create_new_address(self, for_change: bool = False):
        raise Exception("this wallet cannot generate new addresses")

    def get_payment_status(self, address, amount):
        local_height = self.get_local_height()
        received, sent = self.get_addr_io(address)
        l = []
        for txo, x in received.items():
            h, v, is_cb = x
            txid, n = txo.split(':')
            info = self.db.get_verified_tx(txid)
            if info:
                conf = local_height - info.height + 1
            else:
                conf = 0
            l.append((conf, v))
        vsum = 0
        for conf, v in reversed(sorted(l)):
            vsum += v
            if vsum >= amount:
                return True, conf
        return False, None

    def get_request_URI(self, addr):
        req = self.receive_requests[addr]
        message = self.labels.get(addr, '')
        amount = req['amount']
        extra_query_params = {}
        if req.get('time'):
            extra_query_params['time'] = str(int(req.get('time')))
        if req.get('exp'):
            extra_query_params['exp'] = str(int(req.get('exp')))
        if req.get('name') and req.get('sig'):
            sig = bfh(req.get('sig'))
            sig = bitcoin.base_encode(sig, base=58)
            extra_query_params['name'] = req['name']
            extra_query_params['sig'] = sig
        uri = create_bip21_uri(addr, amount, message, extra_query_params=extra_query_params)
        return str(uri)

    def get_request_status(self, address):
        r = self.receive_requests.get(address)
        if r is None:
            return PR_UNKNOWN
        amount = r.get('amount', 0) or 0
        timestamp = r.get('time', 0)
        if timestamp and type(timestamp) != int:
            timestamp = 0
        exp = r.get('exp', 0)
        paid, conf = self.get_payment_status(address, amount)
        if not paid:
            if exp > 0 and time.time() > timestamp + exp:
                status = PR_EXPIRED
            else:
                status = PR_UNPAID
        else:
            status = PR_PAID
        return status, conf

    def get_request(self, key):
        req = self.receive_requests.get(key)
        if not req:
            return
        req = copy.copy(req)
        _type = req.get('type')
        if _type == PR_TYPE_ONCHAIN:
            addr = req['address']
            req['URI'] = self.get_request_URI(addr)
            status, conf = self.get_request_status(addr)
            req['status'] = status
            if conf is not None:
                req['confirmations'] = conf
        elif self.lnworker and _type == PR_TYPE_LN:
            req['status'] = self.lnworker.get_payment_status(bfh(key))
        else:
            return
        # add URL if we are running a payserver
        if self.config.get('run_payserver'):
            host = self.config.get('payserver_host', 'localhost')
            port = self.config.get('payserver_port', 8002)
            root = self.config.get('payserver_root', '/r')
            use_ssl = bool(self.config.get('ssl_keyfile'))
            protocol = 'https' if use_ssl else 'http'
            base = '%s://%s:%d'%(protocol, host, port)
            req['view_url'] = base + root + '/pay?id=' + key
            if use_ssl and 'URI' in req:
                request_url = base + '/bip70/' + key + '.bip70'
                req['bip70_url'] = request_url
        return req

    def receive_tx_callback(self, tx_hash, tx, tx_height):
        super().receive_tx_callback(tx_hash, tx, tx_height)
        for txo in tx.outputs():
            addr = self.get_txout_address(txo)
            if addr in self.receive_requests:
                status, conf = self.get_request_status(addr)
                self.network.trigger_callback('payment_received', self, addr, status)

    def make_payment_request(self, addr, amount, message, expiration):
        timestamp = int(time.time())
        _id = bh2u(sha256d(addr + "%d"%timestamp))[0:10]
        return {
            'type': PR_TYPE_ONCHAIN,
            'time':timestamp,
            'amount':amount,
            'exp':expiration,
            'address':addr,
            'memo':message,
            'id':_id,
            'outputs': [PartialTxOutput.from_address_and_value(addr, amount)],
        }

    def sign_payment_request(self, key, alias, alias_addr, password):
        req = self.receive_requests.get(key)
        alias_privkey = self.export_private_key(alias_addr, password)
        pr = paymentrequest.make_unsigned_request(req)
        paymentrequest.sign_request_with_alias(pr, alias, alias_privkey)
        req['name'] = pr.pki_data
        req['sig'] = bh2u(pr.signature)
        self.receive_requests[key] = req
        self.storage.put('payment_requests', self.receive_requests)

    def add_payment_request(self, req):
        if req['type'] == PR_TYPE_ONCHAIN:
            addr = req['address']
            if not bitcoin.is_address(addr):
                raise Exception(_('Invalid Bitcoin address.'))
            if not self.is_mine(addr):
                raise Exception(_('Address not in wallet.'))
            key = addr
            message = req['memo']
        elif req['type'] == PR_TYPE_LN:
            key = req['rhash']
            message = req['message']
        else:
            raise Exception('Unknown request type')
        amount = req.get('amount')
        self.receive_requests[key] = req
        self.storage.put('payment_requests', self.receive_requests)
        self.set_label(key, message) # should be a default label
        return req

    def delete_request(self, key):
        """ lightning or on-chain """
        if key in self.receive_requests:
            self.remove_payment_request(key)
        elif self.lnworker:
            self.lnworker.delete_payment(key)

    def delete_invoice(self, key):
        """ lightning or on-chain """
        if key in self.invoices:
            self.invoices.pop(key)
            self.storage.put('invoices', self.invoices)
        elif self.lnworker:
            self.lnworker.delete_payment(key)

    def remove_payment_request(self, addr):
        if addr not in self.receive_requests:
            return False
        self.receive_requests.pop(addr)
        self.storage.put('payment_requests', self.receive_requests)
        return True

    def get_sorted_requests(self):
        """ sorted by timestamp """
        out = [self.get_request(x) for x in self.receive_requests.keys()]
        out = [x for x in out if x is not None]
        out.sort(key=operator.itemgetter('time'))
        return out

    @abstractmethod
    def get_fingerprint(self):
        pass

    def can_import_privkey(self):
        return False

    def can_import_address(self):
        return False

    def can_delete_address(self):
        return False

    def has_password(self):
        return self.has_keystore_encryption() or self.has_storage_encryption()

    def can_have_keystore_encryption(self):
        return self.keystore and self.keystore.may_have_password()

    def get_available_storage_encryption_version(self) -> StorageEncryptionVersion:
        """Returns the type of storage encryption offered to the user.

        A wallet file (storage) is either encrypted with this version
        or is stored in plaintext.
        """
        if isinstance(self.keystore, Hardware_KeyStore):
            return StorageEncryptionVersion.XPUB_PASSWORD
        else:
            return StorageEncryptionVersion.USER_PASSWORD

    def has_keystore_encryption(self):
        """Returns whether encryption is enabled for the keystore.

        If True, e.g. signing a transaction will require a password.
        """
        if self.can_have_keystore_encryption():
            return self.storage.get('use_encryption', False)
        return False

    def has_storage_encryption(self):
        """Returns whether encryption is enabled for the wallet file on disk."""
        return self.storage.is_encrypted()

    @classmethod
    def may_have_password(cls):
        return True

    def check_password(self, password):
        if self.has_keystore_encryption():
            self.keystore.check_password(password)
        self.storage.check_password(password)

    def update_password(self, old_pw, new_pw, encrypt_storage=False):
        if old_pw is None and self.has_password():
            raise InvalidPassword()
        self.check_password(old_pw)

        if encrypt_storage:
            enc_version = self.get_available_storage_encryption_version()
        else:
            enc_version = StorageEncryptionVersion.PLAINTEXT
        self.storage.set_password(new_pw, enc_version)

        # note: Encrypting storage with a hw device is currently only
        #       allowed for non-multisig wallets. Further,
        #       Hardware_KeyStore.may_have_password() == False.
        #       If these were not the case,
        #       extra care would need to be taken when encrypting keystores.
        self._update_password_for_keystore(old_pw, new_pw)
        encrypt_keystore = self.can_have_keystore_encryption()
        self.storage.set_keystore_encryption(bool(new_pw) and encrypt_keystore)
        self.storage.write()

    @abstractmethod
    def _update_password_for_keystore(self, old_pw: Optional[str], new_pw: Optional[str]) -> None:
        pass

    def sign_message(self, address, message, password):
        index = self.get_address_index(address)
        return self.keystore.sign_message(index, message, password)

    def decrypt_message(self, pubkey: str, message, password) -> bytes:
        addr = self.pubkeys_to_address([pubkey])
        index = self.get_address_index(addr)
        return self.keystore.decrypt_message(index, message, password)

    @abstractmethod
    def pubkeys_to_address(self, pubkeys: Sequence[str]) -> Optional[str]:
        pass

    def txin_value(self, txin: TxInput) -> Optional[int]:
        if isinstance(txin, PartialTxInput):
            v = txin.value_sats()
            if v: return v
        txid = txin.prevout.txid.hex()
        prev_n = txin.prevout.out_idx
        for addr in self.db.get_txo_addresses(txid):
            d = self.db.get_txo_addr(txid, addr)
            for n, v, cb in d:
                if n == prev_n:
                    return v
        # may occur if wallet is not synchronized
        return None

    def price_at_timestamp(self, txid, price_func):
        """Returns fiat price of bitcoin at the time tx got confirmed."""
        timestamp = self.get_tx_height(txid).timestamp
        return price_func(timestamp if timestamp else time.time())

    def unrealized_gains(self, domain, price_func, ccy):
        coins = self.get_utxos(domain)
        now = time.time()
        p = price_func(now)
        ap = sum(self.coin_price(coin.prevout.txid.hex(), price_func, ccy, self.txin_value(coin)) for coin in coins)
        lp = sum([coin.value_sats() for coin in coins]) * p / Decimal(COIN)
        return lp - ap

    def average_price(self, txid, price_func, ccy):
        """ Average acquisition price of the inputs of a transaction """
        input_value = 0
        total_price = 0
        for addr in self.db.get_txi_addresses(txid):
            d = self.db.get_txi_addr(txid, addr)
            for ser, v in d:
                input_value += v
                total_price += self.coin_price(ser.split(':')[0], price_func, ccy, v)
        return total_price / (input_value/Decimal(COIN))

    def clear_coin_price_cache(self):
        self._coin_price_cache = {}

    def coin_price(self, txid, price_func, ccy, txin_value):
        """
        Acquisition price of a coin.
        This assumes that either all inputs are mine, or no input is mine.
        """
        if txin_value is None:
            return Decimal('NaN')
        cache_key = "{}:{}:{}".format(str(txid), str(ccy), str(txin_value))
        result = self._coin_price_cache.get(cache_key, None)
        if result is not None:
            return result
        if self.db.get_txi_addresses(txid):
            result = self.average_price(txid, price_func, ccy) * txin_value/Decimal(COIN)
            self._coin_price_cache[cache_key] = result
            return result
        else:
            fiat_value = self.get_fiat_value(txid, ccy)
            if fiat_value is not None:
                return fiat_value
            else:
                p = self.price_at_timestamp(txid, price_func)
                return p * txin_value/Decimal(COIN)

    def is_billing_address(self, addr):
        # overridden for TrustedCoin wallets
        return False

    @abstractmethod
    def is_watching_only(self) -> bool:
        pass

    def get_keystore(self) -> Optional[KeyStore]:
        return self.keystore

    def get_keystores(self) -> Sequence[KeyStore]:
        return [self.keystore] if self.keystore else []

    @abstractmethod
    def save_keystore(self):
        pass

    @abstractmethod
    def has_seed(self) -> bool:
        pass

    @abstractmethod
    def is_beyond_limit(self, address: str) -> bool:
        pass


class Simple_Wallet(Abstract_Wallet):
    # wallet with a single keystore

    def is_watching_only(self):
        return self.keystore.is_watching_only()

    def _update_password_for_keystore(self, old_pw, new_pw):
        if self.keystore and self.keystore.may_have_password():
            self.keystore.update_password(old_pw, new_pw)
            self.save_keystore()

    def save_keystore(self):
        self.storage.put('keystore', self.keystore.dump())

    @abstractmethod
    def get_public_key(self, address: str) -> Optional[str]:
        pass

    def get_public_keys(self, address: str) -> Sequence[str]:
        return [self.get_public_key(address)]

    def get_redeem_script(self, address: str) -> Optional[str]:
        txin_type = self.get_txin_type(address)
        if txin_type in ('p2pkh', 'p2wpkh', 'p2pk'):
            return None
        if txin_type == 'p2wpkh-p2sh':
            pubkey = self.get_public_key(address)
            return bitcoin.p2wpkh_nested_script(pubkey)
        if txin_type == 'address':
            return None
        raise UnknownTxinType(f'unexpected txin_type {txin_type}')

    def get_witness_script(self, address: str) -> Optional[str]:
        return None


class Imported_Wallet(Simple_Wallet):
    # wallet made of imported addresses

    wallet_type = 'imported'
    txin_type = 'address'

    def __init__(self, storage, *, config):
        Abstract_Wallet.__init__(self, storage, config=config)

    def is_watching_only(self):
        return self.keystore is None

    def can_import_privkey(self):
        return bool(self.keystore)

    def load_keystore(self):
        self.keystore = load_keystore(self.storage, 'keystore') if self.storage.get('keystore') else None

    def save_keystore(self):
        self.storage.put('keystore', self.keystore.dump())

    def can_import_address(self):
        return self.is_watching_only()

    def can_delete_address(self):
        return True

    def has_seed(self):
        return False

    def is_deterministic(self):
        return False

    def is_change(self, address):
        return False

    def is_beyond_limit(self, address):
        return False

    def get_fingerprint(self):
        return ''

    def get_addresses(self):
        # note: overridden so that the history can be cleared
        return self.db.get_imported_addresses()

    def get_receiving_addresses(self, **kwargs):
        return self.get_addresses()

    def get_change_addresses(self, **kwargs):
        return []

    def import_addresses(self, addresses: List[str], *,
                         write_to_disk=True) -> Tuple[List[str], List[Tuple[str, str]]]:
        good_addr = []  # type: List[str]
        bad_addr = []  # type: List[Tuple[str, str]]
        for address in addresses:
            if not bitcoin.is_address(address):
                bad_addr.append((address, _('invalid address')))
                continue
            if self.db.has_imported_address(address):
                bad_addr.append((address, _('address already in wallet')))
                continue
            good_addr.append(address)
            self.db.add_imported_address(address, {})
            self.add_address(address)
        if write_to_disk:
            self.storage.write()
        return good_addr, bad_addr

    def import_address(self, address: str) -> str:
        good_addr, bad_addr = self.import_addresses([address])
        if good_addr and good_addr[0] == address:
            return address
        else:
            raise BitcoinException(str(bad_addr[0][1]))

    def delete_address(self, address):
        if not self.db.has_imported_address(address):
            return
        transactions_to_remove = set()  # only referred to by this address
        transactions_new = set()  # txs that are not only referred to by address
        with self.lock:
            for addr in self.db.get_history():
                details = self.get_address_history(addr)
                if addr == address:
                    for tx_hash, height in details:
                        transactions_to_remove.add(tx_hash)
                else:
                    for tx_hash, height in details:
                        transactions_new.add(tx_hash)
            transactions_to_remove -= transactions_new
            self.db.remove_addr_history(address)
            for tx_hash in transactions_to_remove:
                self.remove_transaction(tx_hash)
        self.set_label(address, None)
        self.remove_payment_request(address)
        self.set_frozen_state_of_addresses([address], False)
        pubkey = self.get_public_key(address)
        self.db.remove_imported_address(address)
        if pubkey:
            # delete key iff no other address uses it (e.g. p2pkh and p2wpkh for same key)
            for txin_type in bitcoin.WIF_SCRIPT_TYPES.keys():
                try:
                    addr2 = bitcoin.pubkey_to_address(txin_type, pubkey)
                except NotImplementedError:
                    pass
                else:
                    if self.db.has_imported_address(addr2):
                        break
            else:
                self.keystore.delete_imported_key(pubkey)
                self.save_keystore()
        self.storage.write()

    def is_mine(self, address) -> bool:
        return self.db.has_imported_address(address)

    def get_address_index(self, address) -> Optional[str]:
        # returns None if address is not mine
        return self.get_public_key(address)

    def get_public_key(self, address) -> Optional[str]:
        x = self.db.get_imported_address(address)
        return x.get('pubkey') if x else None

    def import_private_keys(self, keys: List[str], password: Optional[str], *,
                            write_to_disk=True) -> Tuple[List[str], List[Tuple[str, str]]]:
        good_addr = []  # type: List[str]
        bad_keys = []  # type: List[Tuple[str, str]]
        for key in keys:
            try:
                txin_type, pubkey = self.keystore.import_privkey(key, password)
            except Exception as e:
                bad_keys.append((key, _('invalid private key') + f': {e}'))
                continue
            if txin_type not in ('p2pkh', 'p2wpkh', 'p2wpkh-p2sh'):
                bad_keys.append((key, _('not implemented type') + f': {txin_type}'))
                continue
            addr = bitcoin.pubkey_to_address(txin_type, pubkey)
            good_addr.append(addr)
            self.db.add_imported_address(addr, {'type':txin_type, 'pubkey':pubkey})
            self.add_address(addr)
        self.save_keystore()
        if write_to_disk:
            self.storage.write()
        return good_addr, bad_keys

    def import_private_key(self, key: str, password: Optional[str]) -> str:
        good_addr, bad_keys = self.import_private_keys([key], password=password)
        if good_addr:
            return good_addr[0]
        else:
            raise BitcoinException(str(bad_keys[0][1]))

    def get_txin_type(self, address):
        return self.db.get_imported_address(address).get('type', 'address')

    def _add_input_sig_info(self, txin, address, *, only_der_suffix=True):
        if not self.is_mine(address):
            return
        if txin.script_type in ('unknown', 'address'):
            return
        elif txin.script_type in ('p2pkh', 'p2wpkh', 'p2wpkh-p2sh'):
            pubkey = self.get_public_key(address)
            if not pubkey:
                return
            txin.pubkeys = [bfh(pubkey)]
        else:
            raise Exception(f'Unexpected script type: {txin.script_type}. '
                            f'Imported wallets are not implemented to handle this.')

    def pubkeys_to_address(self, pubkeys):
        pubkey = pubkeys[0]
        for addr in self.db.get_imported_addresses():  # FIXME slow...
            if self.db.get_imported_address(addr)['pubkey'] == pubkey:
                return addr
        return None

    def decrypt_message(self, pubkey: str, message, password) -> bytes:
        # this is significantly faster than the implementation in the superclass
        return self.keystore.decrypt_message(pubkey, message, password)


class Deterministic_Wallet(Abstract_Wallet):

    def __init__(self, storage, *, config):
        self._ephemeral_addr_to_addr_index = {}  # type: Dict[str, Sequence[int]]
        Abstract_Wallet.__init__(self, storage, config=config)
        self.gap_limit = storage.get('gap_limit', 20)
        # generate addresses now. note that without libsecp this might block
        # for a few seconds!
        self.synchronize()

    def has_seed(self):
        return self.keystore.has_seed()

    def get_addresses(self):
        # note: overridden so that the history can be cleared.
        # addresses are ordered based on derivation
        out = self.get_receiving_addresses()
        out += self.get_change_addresses()
        return out

    def get_receiving_addresses(self, *, slice_start=None, slice_stop=None):
        return self.db.get_receiving_addresses(slice_start=slice_start, slice_stop=slice_stop)

    def get_change_addresses(self, *, slice_start=None, slice_stop=None):
        return self.db.get_change_addresses(slice_start=slice_start, slice_stop=slice_stop)

    @profiler
    def try_detecting_internal_addresses_corruption(self):
        if not is_using_fast_ecc():
            self.logger.info("internal address corruption test skipped due to missing libsecp256k1")
            return
        addresses_all = self.get_addresses()
        # sample 1: first few
        addresses_sample1 = addresses_all[:10]
        # sample2: a few more randomly selected
        addresses_rand = addresses_all[10:]
        addresses_sample2 = random.sample(addresses_rand, min(len(addresses_rand), 10))
        for addr_found in itertools.chain(addresses_sample1, addresses_sample2):
            self.check_address(addr_found)

    def check_address(self, addr):
        if addr and self.is_mine(addr):
            if addr != self.derive_address(*self.get_address_index(addr)):
                raise InternalAddressCorruption()

    def get_seed(self, password):
        return self.keystore.get_seed(password)

    def change_gap_limit(self, value):
        '''This method is not called in the code, it is kept for console use'''
        if value >= self.min_acceptable_gap():
            self.gap_limit = value
            self.storage.put('gap_limit', self.gap_limit)
            self.storage.write()
            return True
        else:
            return False

    def num_unused_trailing_addresses(self, addresses):
        k = 0
        for addr in addresses[::-1]:
            if self.db.get_addr_history(addr):
                break
            k += 1
        return k

    def min_acceptable_gap(self):
        # fixme: this assumes wallet is synchronized
        n = 0
        nmax = 0
        addresses = self.get_receiving_addresses()
        k = self.num_unused_trailing_addresses(addresses)
        for addr in addresses[0:-k]:
            if self.db.get_addr_history(addr):
                n = 0
            else:
                n += 1
                nmax = max(nmax, n)
        return nmax + 1

    @abstractmethod
    def derive_pubkeys(self, c: int, i: int) -> Sequence[str]:
        pass

    def derive_address(self, for_change: int, n: int) -> str:
        for_change = int(for_change)
        pubkeys = self.derive_pubkeys(for_change, n)
        return self.pubkeys_to_address(pubkeys)

    def get_public_keys_with_deriv_info(self, address: str):
        der_suffix = self.get_address_index(address)
        der_suffix = [int(x) for x in der_suffix]
        return {k.derive_pubkey(*der_suffix): (k, der_suffix)
                for k in self.get_keystores()}

    def _add_input_sig_info(self, txin, address, *, only_der_suffix=True):
        self._add_txinout_derivation_info(txin, address, only_der_suffix=only_der_suffix)

    def _add_txinout_derivation_info(self, txinout, address, *, only_der_suffix=True):
        if not self.is_mine(address):
            return
        pubkey_deriv_info = self.get_public_keys_with_deriv_info(address)
        txinout.pubkeys = sorted([pk for pk in list(pubkey_deriv_info)])
        for pubkey in pubkey_deriv_info:
            ks, der_suffix = pubkey_deriv_info[pubkey]
            fp_bytes, der_full = ks.get_fp_and_derivation_to_be_used_in_partial_tx(der_suffix,
                                                                                   only_der_suffix=only_der_suffix)
            txinout.bip32_paths[pubkey] = (fp_bytes, der_full)

    def create_new_address(self, for_change: bool = False):
        assert type(for_change) is bool
        with self.lock:
            n = self.db.num_change_addresses() if for_change else self.db.num_receiving_addresses()
            address = self.derive_address(int(for_change), n)
            self.db.add_change_address(address) if for_change else self.db.add_receiving_address(address)
            self.add_address(address)
            if for_change:
                # note: if it's actually used, it will get filtered later
                self._unused_change_addresses.append(address)
            return address

    def synchronize_sequence(self, for_change):
        limit = self.gap_limit_for_change if for_change else self.gap_limit
        while True:
            num_addr = self.db.num_change_addresses() if for_change else self.db.num_receiving_addresses()
            if num_addr < limit:
                self.create_new_address(for_change)
                continue
            if for_change:
                last_few_addresses = self.get_change_addresses(slice_start=-limit)
            else:
                last_few_addresses = self.get_receiving_addresses(slice_start=-limit)
            if any(map(self.address_is_old, last_few_addresses)):
                self.create_new_address(for_change)
            else:
                break

    @AddressSynchronizer.with_local_height_cached
    def synchronize(self):
        with self.lock:
            self.synchronize_sequence(False)
            self.synchronize_sequence(True)

    def is_beyond_limit(self, address):
        is_change, i = self.get_address_index(address)
        limit = self.gap_limit_for_change if is_change else self.gap_limit
        if i < limit:
            return False
        slice_start = max(0, i - limit)
        slice_stop = max(0, i)
        if is_change:
            prev_addresses = self.get_change_addresses(slice_start=slice_start, slice_stop=slice_stop)
        else:
            prev_addresses = self.get_receiving_addresses(slice_start=slice_start, slice_stop=slice_stop)
        for addr in prev_addresses:
            if self.db.get_addr_history(addr):
                return False
        return True

    def get_address_index(self, address) -> Optional[Sequence[int]]:
        return self.db.get_address_index(address) or self._ephemeral_addr_to_addr_index.get(address)

    def _learn_derivation_path_for_address_from_txinout(self, txinout, address):
        for ks in self.get_keystores():
            pubkey, der_suffix = ks.find_my_pubkey_in_txinout(txinout, only_der_suffix=True)
            if der_suffix is not None:
                self._ephemeral_addr_to_addr_index[address] = list(der_suffix)
                return True
        return False

    def get_master_public_keys(self):
        return [self.get_master_public_key()]

    def get_fingerprint(self):
        return self.get_master_public_key()

    def get_txin_type(self, address):
        return self.txin_type


class Simple_Deterministic_Wallet(Simple_Wallet, Deterministic_Wallet):

    """ Deterministic Wallet with a single pubkey per address """

    def __init__(self, storage, *, config):
        Deterministic_Wallet.__init__(self, storage, config=config)

    def get_public_key(self, address):
        sequence = self.get_address_index(address)
        pubkeys = self.derive_pubkeys(*sequence)
        return pubkeys[0]

    def load_keystore(self):
        self.keystore = load_keystore(self.storage, 'keystore')
        try:
            xtype = bip32.xpub_type(self.keystore.xpub)
        except:
            xtype = 'standard'
        self.txin_type = 'p2pkh' if xtype == 'standard' else xtype

    def get_master_public_key(self):
        return self.keystore.get_master_public_key()

    def derive_pubkeys(self, c, i):
        return [self.keystore.derive_pubkey(c, i).hex()]






class Standard_Wallet(Simple_Deterministic_Wallet):
    wallet_type = 'standard'

    def pubkeys_to_address(self, pubkeys):
        pubkey = pubkeys[0]
        return bitcoin.pubkey_to_address(self.txin_type, pubkey)


class Multisig_Wallet(Deterministic_Wallet):
    # generic m of n

    def __init__(self, storage, *, config):
        self.wallet_type = storage.get('wallet_type')
        self.m, self.n = multisig_type(self.wallet_type)
        Deterministic_Wallet.__init__(self, storage, config=config)

    def get_public_keys(self, address):
        return [pk.hex() for pk in self.get_public_keys_with_deriv_info(address)]

    def pubkeys_to_address(self, pubkeys):
        redeem_script = self.pubkeys_to_scriptcode(pubkeys)
        return bitcoin.redeem_script_to_address(self.txin_type, redeem_script)

    def pubkeys_to_scriptcode(self, pubkeys: Sequence[str]) -> str:
        return transaction.multisig_script(sorted(pubkeys), self.m)

    def get_redeem_script(self, address):
        txin_type = self.get_txin_type(address)
        pubkeys = self.get_public_keys(address)
        scriptcode = self.pubkeys_to_scriptcode(pubkeys)
        if txin_type == 'p2sh':
            return scriptcode
        elif txin_type == 'p2wsh-p2sh':
            return bitcoin.p2wsh_nested_script(scriptcode)
        elif txin_type == 'p2wsh':
            return None
        raise UnknownTxinType(f'unexpected txin_type {txin_type}')

    def get_witness_script(self, address):
        txin_type = self.get_txin_type(address)
        pubkeys = self.get_public_keys(address)
        scriptcode = self.pubkeys_to_scriptcode(pubkeys)
        if txin_type == 'p2sh':
            return None
        elif txin_type in ('p2wsh-p2sh', 'p2wsh'):
            return scriptcode
        raise UnknownTxinType(f'unexpected txin_type {txin_type}')

    def derive_pubkeys(self, c, i):
        return [k.derive_pubkey(c, i).hex() for k in self.get_keystores()]

    def load_keystore(self):
        self.keystores = {}
        for i in range(self.n):
            name = 'x%d/'%(i+1)
            self.keystores[name] = load_keystore(self.storage, name)
        self.keystore = self.keystores['x1/']
        xtype = bip32.xpub_type(self.keystore.xpub)
        self.txin_type = 'p2sh' if xtype == 'standard' else xtype

    def save_keystore(self):
        for name, k in self.keystores.items():
            self.storage.put(name, k.dump())

    def get_keystore(self):
        return self.keystores.get('x1/')

    def get_keystores(self):
        return [self.keystores[i] for i in sorted(self.keystores.keys())]

    def can_have_keystore_encryption(self):
        return any([k.may_have_password() for k in self.get_keystores()])

    def _update_password_for_keystore(self, old_pw, new_pw):
        for name, keystore in self.keystores.items():
            if keystore.may_have_password():
                keystore.update_password(old_pw, new_pw)
                self.storage.put(name, keystore.dump())

    def check_password(self, password):
        for name, keystore in self.keystores.items():
            if keystore.may_have_password():
                keystore.check_password(password)
        self.storage.check_password(password)

    def get_available_storage_encryption_version(self):
        # multisig wallets are not offered hw device encryption
        return StorageEncryptionVersion.USER_PASSWORD

    def has_seed(self):
        return self.keystore.has_seed()

    def is_watching_only(self):
        return all([k.is_watching_only() for k in self.get_keystores()])

    def get_master_public_key(self):
        return self.keystore.get_master_public_key()

    def get_master_public_keys(self):
        return [k.get_master_public_key() for k in self.get_keystores()]

    def get_fingerprint(self):
        return ''.join(sorted(self.get_master_public_keys()))


wallet_types = ['standard', 'multisig', 'imported']

def register_wallet_type(category):
    wallet_types.append(category)

wallet_constructors = {
    'standard': Standard_Wallet,
    'old': Standard_Wallet,
    'xpub': Standard_Wallet,
    'imported': Imported_Wallet
}

def register_constructor(wallet_type, constructor):
    wallet_constructors[wallet_type] = constructor

# former WalletFactory
class Wallet(object):
    """The main wallet "entry point".
    This class is actually a factory that will return a wallet of the correct
    type when passed a WalletStorage instance."""

    def __new__(self, storage: WalletStorage, *, config: SimpleConfig):
        wallet_type = storage.get('wallet_type')
        WalletClass = Wallet.wallet_class(wallet_type)
        wallet = WalletClass(storage, config=config)
        return wallet

    @staticmethod
    def wallet_class(wallet_type):
        if multisig_type(wallet_type):
            return Multisig_Wallet
        if wallet_type in wallet_constructors:
            return wallet_constructors[wallet_type]
        raise WalletFileException("Unknown wallet type: " + str(wallet_type))


def create_new_wallet(*, path, config: SimpleConfig, passphrase=None, password=None,
                      encrypt_file=True, seed_type=None, gap_limit=None) -> dict:
    """Create a new wallet"""
    storage = WalletStorage(path)
    if storage.file_exists():
        raise Exception("Remove the existing wallet first!")

    seed = Mnemonic('en').make_seed(seed_type)
    k = keystore.from_seed(seed, passphrase)
    storage.put('keystore', k.dump())
    storage.put('wallet_type', 'standard')
    if gap_limit is not None:
        storage.put('gap_limit', gap_limit)
    wallet = Wallet(storage, config=config)
    wallet.update_password(old_pw=None, new_pw=password, encrypt_storage=encrypt_file)
    wallet.synchronize()
    msg = "Please keep your seed in a safe place; if you lose it, you will not be able to restore your wallet."

    wallet.storage.write()
    return {'seed': seed, 'wallet': wallet, 'msg': msg}


def restore_wallet_from_text(text, *, path, config: SimpleConfig,
                             passphrase=None, password=None, encrypt_file=True,
                             gap_limit=None) -> dict:
    """Restore a wallet from text. Text can be a seed phrase, a master
    public key, a master private key, a list of bitcoin addresses
    or bitcoin private keys."""
    storage = WalletStorage(path)
    if storage.file_exists():
        raise Exception("Remove the existing wallet first!")

    text = text.strip()
    if keystore.is_address_list(text):
        wallet = Imported_Wallet(storage, config=config)
        addresses = text.split()
        good_inputs, bad_inputs = wallet.import_addresses(addresses, write_to_disk=False)
        # FIXME tell user about bad_inputs
        if not good_inputs:
            raise Exception("None of the given addresses can be imported")
    elif keystore.is_private_key_list(text, allow_spaces_inside_key=False):
        k = keystore.Imported_KeyStore({})
        storage.put('keystore', k.dump())
        wallet = Imported_Wallet(storage, config=config)
        keys = keystore.get_private_keys(text, allow_spaces_inside_key=False)
        good_inputs, bad_inputs = wallet.import_private_keys(keys, None, write_to_disk=False)
        # FIXME tell user about bad_inputs
        if not good_inputs:
            raise Exception("None of the given privkeys can be imported")
    else:
        if keystore.is_master_key(text):
            k = keystore.from_master_key(text)
        elif keystore.is_seed(text):
            k = keystore.from_seed(text, passphrase)
        else:
            raise Exception("Seed or key not recognized")
        storage.put('keystore', k.dump())
        storage.put('wallet_type', 'standard')
        if gap_limit is not None:
            storage.put('gap_limit', gap_limit)
        wallet = Wallet(storage, config=config)

    assert not storage.file_exists(), "file was created too soon! plaintext keys might have been written to disk"
    wallet.update_password(old_pw=None, new_pw=password, encrypt_storage=encrypt_file)
    wallet.synchronize()
    msg = ("This wallet was restored offline. It may contain more addresses than displayed. "
           "Start a daemon and use load_wallet to sync its history.")

    wallet.storage.write()
    return {'wallet': wallet, 'msg': msg}<|MERGE_RESOLUTION|>--- conflicted
+++ resolved
@@ -852,16 +852,8 @@
             item['capital_gain'] = Fiat(cg, fx.ccy)
         return item
 
-<<<<<<< HEAD
     def get_label(self, tx_hash: str) -> str:
         return self.labels.get(tx_hash, '') or self.get_default_label(tx_hash)
-=======
-    def get_label(self, tx_hash):
-        label = self.labels.get(tx_hash, '')
-        if label == '':
-            label = self.get_default_label(tx_hash)
-        return label
->>>>>>> 5497ba20
 
     def get_default_label(self, tx_hash) -> str:
         if not self.db.get_txi_addresses(tx_hash):

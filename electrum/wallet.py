# Electrum - lightweight Bitcoin client
# Copyright (C) 2015 Thomas Voegtlin
#
# Permission is hereby granted, free of charge, to any person
# obtaining a copy of this software and associated documentation files
# (the "Software"), to deal in the Software without restriction,
# including without limitation the rights to use, copy, modify, merge,
# publish, distribute, sublicense, and/or sell copies of the Software,
# and to permit persons to whom the Software is furnished to do so,
# subject to the following conditions:
#
# The above copyright notice and this permission notice shall be
# included in all copies or substantial portions of the Software.
#
# THE SOFTWARE IS PROVIDED "AS IS", WITHOUT WARRANTY OF ANY KIND,
# EXPRESS OR IMPLIED, INCLUDING BUT NOT LIMITED TO THE WARRANTIES OF
# MERCHANTABILITY, FITNESS FOR A PARTICULAR PURPOSE AND
# NONINFRINGEMENT. IN NO EVENT SHALL THE AUTHORS OR COPYRIGHT HOLDERS
# BE LIABLE FOR ANY CLAIM, DAMAGES OR OTHER LIABILITY, WHETHER IN AN
# ACTION OF CONTRACT, TORT OR OTHERWISE, ARISING FROM, OUT OF OR IN
# CONNECTION WITH THE SOFTWARE OR THE USE OR OTHER DEALINGS IN THE
# SOFTWARE.

# Wallet classes:
#   - Imported_Wallet: imported addresses or single keys, 0 or 1 keystore
#   - Standard_Wallet: one HD keystore, P2PKH-like scripts
#   - Multisig_Wallet: several HD keystores, M-of-N OP_CHECKMULTISIG scripts

import os
import sys
import random
import time
import json
import copy
import errno
import traceback
import operator
from functools import partial
from collections import defaultdict
from numbers import Number
from decimal import Decimal
from typing import TYPE_CHECKING, List, Optional, Tuple, Union, NamedTuple, Sequence, Dict, Any, Set
from abc import ABC, abstractmethod
import itertools

from aiorpcx import TaskGroup

from .i18n import _
from .bip32 import BIP32Node, convert_bip32_intpath_to_strpath, convert_bip32_path_to_list_of_uint32
from .crypto import sha256
from . import util
from .util import (NotEnoughFunds, UserCancelled, profiler,
                   format_satoshis, format_fee_satoshis, NoDynamicFeeEstimates,
                   WalletFileException, BitcoinException, MultipleSpendMaxTxOutputs,
                   InvalidPassword, format_time, timestamp_to_datetime, Satoshis,
                   Fiat, bfh, bh2u, TxMinedInfo, quantize_feerate, create_bip21_uri, OrderedDictWithIndex)
from .util import get_backup_dir
from .simple_config import SimpleConfig
from .bitcoin import COIN, TYPE_ADDRESS
from .bitcoin import is_address, address_to_script, is_minikey, relayfee, dust_threshold
from .crypto import sha256d
from . import keystore
from .keystore import load_keystore, Hardware_KeyStore, KeyStore, KeyStoreWithMPK, AddressIndexGeneric
from .util import multisig_type
from .storage import StorageEncryptionVersion, WalletStorage
from .wallet_db import WalletDB
from . import transaction, bitcoin, coinchooser, paymentrequest, ecc, bip32
from .transaction import (Transaction, TxInput, UnknownTxinType, TxOutput,
                          PartialTransaction, PartialTxInput, PartialTxOutput, TxOutpoint)
from .plugin import run_hook
from .address_synchronizer import (AddressSynchronizer, TX_HEIGHT_LOCAL,
                                   TX_HEIGHT_UNCONF_PARENT, TX_HEIGHT_UNCONFIRMED, TX_HEIGHT_FUTURE)
from .invoices import Invoice, OnchainInvoice, LNInvoice
from .invoices import PR_PAID, PR_UNPAID, PR_UNKNOWN, PR_EXPIRED, PR_INFLIGHT, PR_TYPE_ONCHAIN, PR_TYPE_LN
from .contacts import Contacts
from .interface import NetworkException
from .mnemonic import Mnemonic
from .logging import get_logger
from .lnworker import LNWallet, LNBackups
from .paymentrequest import PaymentRequest
from .util import read_json_file, write_json_file, UserFacingException

if TYPE_CHECKING:
    from .network import Network


_logger = get_logger(__name__)

TX_STATUS = [
    _('Unconfirmed'),
    _('Unconfirmed parent'),
    _('Not Verified'),
    _('Local'),
]


async def _append_utxos_to_inputs(*, inputs: List[PartialTxInput], network: 'Network',
                                  pubkey: str, txin_type: str, imax: int) -> None:
    if txin_type in ('p2pkh', 'p2wpkh', 'p2wpkh-p2sh'):
        address = bitcoin.pubkey_to_address(txin_type, pubkey)
        scripthash = bitcoin.address_to_scripthash(address)
    elif txin_type == 'p2pk':
        script = bitcoin.public_key_to_p2pk_script(pubkey)
        scripthash = bitcoin.script_to_scripthash(script)
    else:
        raise Exception(f'unexpected txin_type to sweep: {txin_type}')

    async def append_single_utxo(item):
        prev_tx_raw = await network.get_transaction(item['tx_hash'])
        prev_tx = Transaction(prev_tx_raw)
        prev_txout = prev_tx.outputs()[item['tx_pos']]
        if scripthash != bitcoin.script_to_scripthash(prev_txout.scriptpubkey.hex()):
            raise Exception('scripthash mismatch when sweeping')
        prevout_str = item['tx_hash'] + ':%d' % item['tx_pos']
        prevout = TxOutpoint.from_str(prevout_str)
        txin = PartialTxInput(prevout=prevout)
        txin.utxo = prev_tx
        txin.block_height = int(item['height'])
        txin.script_type = txin_type
        txin.pubkeys = [bfh(pubkey)]
        txin.num_sig = 1
        if txin_type == 'p2wpkh-p2sh':
            txin.redeem_script = bfh(bitcoin.p2wpkh_nested_script(pubkey))
        inputs.append(txin)

    u = await network.listunspent_for_scripthash(scripthash)
    async with TaskGroup() as group:
        for item in u:
            if len(inputs) >= imax:
                break
            await group.spawn(append_single_utxo(item))


async def sweep_preparations(privkeys, network: 'Network', imax=100):

    async def find_utxos_for_privkey(txin_type, privkey, compressed):
        pubkey = ecc.ECPrivkey(privkey).get_public_key_hex(compressed=compressed)
        await _append_utxos_to_inputs(
            inputs=inputs,
            network=network,
            pubkey=pubkey,
            txin_type=txin_type,
            imax=imax)
        keypairs[pubkey] = privkey, compressed

    inputs = []  # type: List[PartialTxInput]
    keypairs = {}
    async with TaskGroup() as group:
        for sec in privkeys:
            txin_type, privkey, compressed = bitcoin.deserialize_privkey(sec)
            await group.spawn(find_utxos_for_privkey(txin_type, privkey, compressed))
            # do other lookups to increase support coverage
            if is_minikey(sec):
                # minikeys don't have a compressed byte
                # we lookup both compressed and uncompressed pubkeys
                await group.spawn(find_utxos_for_privkey(txin_type, privkey, not compressed))
            elif txin_type == 'p2pkh':
                # WIF serialization does not distinguish p2pkh and p2pk
                # we also search for pay-to-pubkey outputs
                await group.spawn(find_utxos_for_privkey('p2pk', privkey, compressed))
    if not inputs:
        raise UserFacingException(_('No inputs found.'))
    return inputs, keypairs


def sweep(privkeys, *, network: 'Network', config: 'SimpleConfig',
          to_address: str, fee: int = None, imax=100,
          locktime=None, tx_version=None) -> PartialTransaction:
    inputs, keypairs = network.run_from_another_thread(sweep_preparations(privkeys, network, imax))
    total = sum(txin.value_sats() for txin in inputs)
    if fee is None:
        outputs = [PartialTxOutput(scriptpubkey=bfh(bitcoin.address_to_script(to_address)),
                                   value=total)]
        tx = PartialTransaction.from_io(inputs, outputs)
        fee = config.estimate_fee(tx.estimated_size())
    if total - fee < 0:
        raise Exception(_('Not enough funds on address.') + '\nTotal: %d satoshis\nFee: %d'%(total, fee))
    if total - fee < dust_threshold(network):
        raise Exception(_('Not enough funds on address.') + '\nTotal: %d satoshis\nFee: %d\nDust Threshold: %d'%(total, fee, dust_threshold(network)))

    outputs = [PartialTxOutput(scriptpubkey=bfh(bitcoin.address_to_script(to_address)),
                               value=total - fee)]
    if locktime is None:
        locktime = get_locktime_for_new_transaction(network)

    tx = PartialTransaction.from_io(inputs, outputs, locktime=locktime, version=tx_version)
    rbf = config.get('use_rbf', True)
    if rbf:
        tx.set_rbf(True)
    tx.sign(keypairs)
    return tx


def get_locktime_for_new_transaction(network: 'Network') -> int:
    # if no network or not up to date, just set locktime to zero
    if not network:
        return 0
    chain = network.blockchain()
    if chain.is_tip_stale():
        return 0
    # discourage "fee sniping"
    locktime = chain.height()
    # sometimes pick locktime a bit further back, to help privacy
    # of setups that need more time (offline/multisig/coinjoin/...)
    if random.randint(0, 9) == 0:
        locktime = max(0, locktime - random.randint(0, 99))
    return locktime



class CannotBumpFee(Exception): pass


class InternalAddressCorruption(Exception):
    def __str__(self):
        return _("Wallet file corruption detected. "
                 "Please restore your wallet from seed, and compare the addresses in both files")


class TxWalletDetails(NamedTuple):
    txid: Optional[str]
    status: str
    label: str
    can_broadcast: bool
    can_bump: bool
    can_save_as_local: bool
    amount: Optional[int]
    fee: Optional[int]
    tx_mined_status: TxMinedInfo
    mempool_depth_bytes: Optional[int]
    can_remove: bool  # whether user should be allowed to delete tx
    is_lightning_funding_tx: bool


class Abstract_Wallet(AddressSynchronizer, ABC):
    """
    Wallet classes are created to handle various address generation methods.
    Completion states (watching-only, single account, no seed, etc) are handled inside classes.
    """

    LOGGING_SHORTCUT = 'w'
    max_change_outputs = 3
<<<<<<< HEAD
    #gap_limit_for_change = 6
    gap_limit_for_change = 3
=======
    gap_limit_for_change = 10
>>>>>>> 3b5b0209

    txin_type: str
    wallet_type: str
    lnworker: Optional['LNWallet']
    lnbackups: Optional['LNBackups']

    def __init__(self, db: WalletDB, storage: Optional[WalletStorage], *, config: SimpleConfig):
        if not db.is_ready_to_be_used_by_wallet():
            raise Exception("storage not ready to be used by Abstract_Wallet")

        self.config = config
        assert self.config is not None, "config must not be None"
        self.db = db
        self.hide_type=False
        self.storage = storage
        # load addresses needs to be called before constructor for sanity checks
        db.load_addresses(self.wallet_type)
        self.keystore = None  # type: Optional[KeyStore]  # will be set by load_keystore
        AddressSynchronizer.__init__(self, db)

        # saved fields
        self.use_change            = db.get('use_change', True)
        self.multiple_change       = db.get('multiple_change', False)
        self.labels                = db.get_dict('labels')
        self.frozen_addresses      = set(db.get('frozen_addresses', []))
        self.frozen_coins          = set(db.get('frozen_coins', []))  # set of txid:vout strings
        self.fiat_value            = db.get_dict('fiat_value')
        self.receive_requests      = db.get_dict('payment_requests')  # type: Dict[str, Invoice]
        self.invoices              = db.get_dict('invoices')  # type: Dict[str, Invoice]
        self._reserved_addresses   = set(db.get('reserved_addresses', []))

        self._prepare_onchain_invoice_paid_detection()
        self.calc_unused_change_addresses()
        # save wallet type the first time
        if self.db.get('wallet_type') is None:
            self.db.put('wallet_type', self.wallet_type)
        self.contacts = Contacts(self.db)
        self._coin_price_cache = {}
        # lightning
        ln_xprv = self.db.get('lightning_privkey2')
        self.lnworker = LNWallet(self, ln_xprv) if ln_xprv else None
        self.lnbackups = LNBackups(self)

    def save_db(self):
        if self.storage and not self.hide_type:
            self.db.write(self.storage)

    def save_backup(self):
        backup_dir = get_backup_dir(self.config)
        if backup_dir is None:
            return
        new_db = WalletDB(self.db.dump(), manual_upgrades=False)

        if self.lnworker:
            channel_backups = new_db.get_dict('channel_backups')
            for chan_id, chan in self.lnworker.channels.items():
                channel_backups[chan_id.hex()] = self.lnworker.create_channel_backup(chan_id)
            new_db.put('channels', None)
            new_db.put('lightning_privkey2', None)

        new_path = os.path.join(backup_dir, self.basename() + '.backup')
        new_storage = WalletStorage(new_path)
        new_storage._encryption_version = self.storage._encryption_version
        new_storage.pubkey = self.storage.pubkey
        new_db.set_modified(True)
        new_db.write(new_storage)
        return new_path

    def has_lightning(self):
        return bool(self.lnworker)

    def can_have_lightning(self):
        # we want static_remotekey to be a wallet address
        return self.txin_type == 'p2wpkh'

    def init_lightning(self):
        assert self.can_have_lightning()
        if self.db.get('lightning_privkey2'):
            return
        # TODO derive this deterministically from wallet.keystore at keystore generation time
        # probably along a hardened path ( lnd-equivalent would be m/1017'/coinType'/ )
        seed = os.urandom(32)
        node = BIP32Node.from_rootseed(seed, xtype='standard')
        ln_xprv = node.to_xprv()
        self.db.put('lightning_privkey2', ln_xprv)
        self.save_db()

    def remove_lightning(self):
        if not self.db.get('lightning_privkey2'):
            return
        if bool(self.lnworker.channels):
            raise Exception('Error: This wallet has channels')
        self.db.put('lightning_privkey2', None)
        self.save_db()

    def stop(self):
        super().stop()
        if any([ks.is_requesting_to_be_rewritten_to_wallet_file for ks in self.get_keystores()]):
            self.save_keystore()
        if self.network:
            if self.lnworker:
                self.lnworker.stop()
                self.lnworker = None
            self.lnbackups.stop()
            self.lnbackups = None
        self.save_db()

    def set_up_to_date(self, b):
        super().set_up_to_date(b)
        if b: self.save_db()

    def clear_history(self):
        super().clear_history()
        self.save_db()

    def start_network(self, network):
        AddressSynchronizer.start_network(self, network)
        if network:
            if self.lnworker:
                network.maybe_init_lightning()
                self.lnworker.start_network(network)
            self.lnbackups.start_network(network)

    def load_and_cleanup(self):
        self.load_keystore()
        self.test_addresses_sanity()
        super().load_and_cleanup()

    @abstractmethod
    def load_keystore(self) -> None:
        pass

    def diagnostic_name(self):
        return self.basename()

    def __str__(self):
        return self.basename()

    def get_master_public_key(self):
        return None

    def get_master_public_keys(self):
        return []

    def basename(self) -> str:
        return self.storage.basename() if self.storage else 'no name'

    def test_addresses_sanity(self) -> None:
        addrs = self.get_receiving_addresses()
        if len(addrs) > 0:
            addr = str(addrs[0])
            if not bitcoin.is_address(addr):
                neutered_addr = addr[:5] + '..' + addr[-2:]
                raise WalletFileException(f'The addresses in this wallet are not bitcoin addresses.\n'
                                          f'e.g. {neutered_addr} (length: {len(addr)})')

    def check_returned_address_for_corruption(func):
        def wrapper(self, *args, **kwargs):
            addr = func(self, *args, **kwargs)
            self.check_address_for_corruption(addr)
            return addr
        return wrapper

    def calc_unused_change_addresses(self) -> Sequence[str]:
        """Returns a list of change addresses to choose from, for usage in e.g. new transactions.
        The caller should give priority to earlier ones in the list.
        """
        with self.lock:
            # We want a list of unused change addresses.
            # As a performance optimisation, to avoid checking all addresses every time,
            # we maintain a list of "not old" addresses ("old" addresses have deeply confirmed history),
            # and only check those.
            if not hasattr(self, '_not_old_change_addresses'):
                self._not_old_change_addresses = self.get_change_addresses()
            self._not_old_change_addresses = [addr for addr in self._not_old_change_addresses
                                              if not self.address_is_old(addr)]
            unused_addrs = [addr for addr in self._not_old_change_addresses
                            if not self.is_used(addr) and not self.is_address_reserved(addr)]
            return unused_addrs

    def is_deterministic(self) -> bool:
        return self.keystore.is_deterministic()

    def set_label(self, name: str, text: str = None) -> bool:
        if not name:
            return False
        changed = False
        old_text = self.labels.get(name)
        if text:
            text = text.replace("\n", " ")
            if old_text != text:
                self.labels[name] = text
                changed = True
        else:
            if old_text is not None:
                self.labels.pop(name)
                changed = True
        if changed:
            run_hook('set_label', self, name, text)
        return changed

    def import_labels(self, path):
        data = read_json_file(path)
        for key, value in data.items():
            self.set_label(key, value)

    def export_labels(self, path):
        write_json_file(path, self.labels)

    def set_fiat_value(self, txid, ccy, text, fx, value_sat):
        if not self.db.get_transaction(txid):
            return
        # since fx is inserting the thousands separator,
        # and not util, also have fx remove it
        text = fx.remove_thousands_separator(text)
        def_fiat = self.default_fiat_value(txid, fx, value_sat)
        formatted = fx.ccy_amount_str(def_fiat, commas=False)
        def_fiat_rounded = Decimal(formatted)
        reset = not text
        if not reset:
            try:
                text_dec = Decimal(text)
                text_dec_rounded = Decimal(fx.ccy_amount_str(text_dec, commas=False))
                reset = text_dec_rounded == def_fiat_rounded
            except:
                # garbage. not resetting, but not saving either
                return False
        if reset:
            d = self.fiat_value.get(ccy, {})
            if d and txid in d:
                d.pop(txid)
            else:
                # avoid saving empty dict
                return True
        else:
            if ccy not in self.fiat_value:
                self.fiat_value[ccy] = {}
            self.fiat_value[ccy][txid] = text
        return reset

    def get_fiat_value(self, txid, ccy):
        fiat_value = self.fiat_value.get(ccy, {}).get(txid)
        try:
            return Decimal(fiat_value)
        except:
            return

    def is_mine(self, address) -> bool:
        if not address: return False
        return bool(self.get_address_index(address))

    def is_change(self, address) -> bool:
        if not self.is_mine(address):
            return False
        return self.get_address_index(address)[0] == 1

    @abstractmethod
    def get_address_index(self, address: str) -> Optional[AddressIndexGeneric]:
        pass

    @abstractmethod
    def get_address_path_str(self, address: str) -> Optional[str]:
        """Returns derivation path str such as "m/0/5" to address,
        or None if not applicable.
        """
        pass

    @abstractmethod
    def get_redeem_script(self, address: str) -> Optional[str]:
        pass

    @abstractmethod
    def get_witness_script(self, address: str) -> Optional[str]:
        pass

    @abstractmethod
    def get_txin_type(self, address: str) -> str:
        """Return script type of wallet address."""
        pass

    def export_private_key(self, address: str, password: Optional[str]) -> str:
        if self.is_watching_only():
            raise Exception(_("This is a watching-only wallet"))
        if not is_address(address):
            raise Exception(f"Invalid bitcoin address: {address}")
        if not self.is_mine(address):
            raise Exception(_('Address not in wallet.') + f' {address}')
        index = self.get_address_index(address)
        pk, compressed = self.keystore.get_private_key(index, password)
        txin_type = self.get_txin_type(address)
        serialized_privkey = bitcoin.serialize_privkey(pk, compressed, txin_type)
        return serialized_privkey

    def export_private_key_for_path(self, path: Union[Sequence[int], str], password: Optional[str]) -> str:
        raise Exception("this wallet is not deterministic")

    @abstractmethod
    def get_public_keys(self, address: str) -> Sequence[str]:
        pass

    def get_public_keys_with_deriv_info(self, address: str) -> Dict[bytes, Tuple[KeyStoreWithMPK, Sequence[int]]]:
        """Returns a map: pubkey -> (keystore, derivation_suffix)"""
        return {}

    def get_tx_info(self, tx) -> TxWalletDetails:
        is_relevant, is_mine, v, fee = self.get_wallet_delta(tx)
        if fee is None and isinstance(tx, PartialTransaction):
            fee = tx.get_fee()
        exp_n = None
        can_broadcast = False
        can_bump = False
        tx_hash = tx.txid()  # note: txid can be None! e.g. when called from GUI tx dialog
        is_lightning_funding_tx = False
        if self.has_lightning() and tx_hash is not None:
            is_lightning_funding_tx = any([chan.funding_outpoint.txid == tx_hash
                                           for chan in self.lnworker.channels.values()])
        tx_we_already_have_in_db = self.db.get_transaction(tx_hash)
        can_save_as_local = (is_relevant and tx.txid() is not None
                             and (tx_we_already_have_in_db is None or not tx_we_already_have_in_db.is_complete()))
        label = ''
        tx_mined_status = self.get_tx_height(tx_hash)
        can_remove = ((tx_mined_status.height in [TX_HEIGHT_FUTURE, TX_HEIGHT_LOCAL])
                      # otherwise 'height' is unreliable (typically LOCAL):
                      and is_relevant
                      # don't offer during common signing flow, e.g. when watch-only wallet starts creating a tx:
                      and bool(tx_we_already_have_in_db))
        if tx.is_complete():
            if tx_we_already_have_in_db:
                label = self.get_label(tx_hash)
                if tx_mined_status.height > 0:
                    if tx_mined_status.conf:
                        status = _("{} confirmations").format(tx_mined_status.conf)
                    else:
                        status = _('Not verified')
                elif tx_mined_status.height in (TX_HEIGHT_UNCONF_PARENT, TX_HEIGHT_UNCONFIRMED):
                    status = _('Unconfirmed')
                    if fee is None:
                        fee = self.get_tx_fee(tx_hash)
                    if fee and self.network and self.config.has_fee_mempool():
                        size = tx.estimated_size()
                        fee_per_byte = fee / size
                        exp_n = self.config.fee_to_depth(fee_per_byte)
                    can_bump = is_mine and not tx.is_final()
                else:
                    status = _('Local')
                    can_broadcast = self.network is not None
                    can_bump = is_mine and not tx.is_final()
            else:
                status = _("Signed")
                can_broadcast = self.network is not None
        else:
            s, r = tx.signature_count()
            status = _("Unsigned") if s == 0 else _('Partially signed') + ' (%d/%d)'%(s,r)

        if is_relevant:
            if is_mine:
                if fee is not None:
                    amount = v + fee
                else:
                    amount = v
            else:
                amount = v
        else:
            amount = None

        if is_lightning_funding_tx:
            can_bump = False  # would change txid

        return TxWalletDetails(
            txid=tx_hash,
            status=status,
            label=label,
            can_broadcast=can_broadcast,
            can_bump=can_bump,
            can_save_as_local=can_save_as_local,
            amount=amount,
            fee=fee,
            tx_mined_status=tx_mined_status,
            mempool_depth_bytes=exp_n,
            can_remove=can_remove,
            is_lightning_funding_tx=is_lightning_funding_tx,
        )

    def get_spendable_coins(self, domain, *, nonlocal_only=False) -> Sequence[PartialTxInput]:
        confirmed_only = self.config.get('confirmed_only', False)
        utxos = self.get_utxos(domain,
                               excluded_addresses=self.frozen_addresses,
                               mature_only=True,
                               confirmed_only=confirmed_only,
                               nonlocal_only=nonlocal_only)
        utxos = [utxo for utxo in utxos if not self.is_frozen_coin(utxo)]
        return utxos

    @abstractmethod
    def get_receiving_addresses(self, *, slice_start=None, slice_stop=None) -> Sequence[str]:
        pass

    @abstractmethod
    def get_change_addresses(self, *, slice_start=None, slice_stop=None) -> Sequence[str]:
        pass

    def dummy_address(self):
        # first receiving address
        return self.get_receiving_addresses(slice_start=0, slice_stop=1)[0]

    def get_frozen_balance(self):
        if not self.frozen_coins:  # shortcut
            return self.get_balance(self.frozen_addresses)
        c1, u1, x1 = self.get_balance()
        c2, u2, x2 = self.get_balance(excluded_addresses=self.frozen_addresses,
                                      excluded_coins=self.frozen_coins)
        return c1-c2, u1-u2, x1-x2

    def balance_at_timestamp(self, domain, target_timestamp):
        # we assume that get_history returns items ordered by block height
        # we also assume that block timestamps are monotonic (which is false...!)
        h = self.get_history(domain=domain)
        balance = 0
        for hist_item in h:
            balance = hist_item.balance
            if hist_item.tx_mined_status.timestamp is None or hist_item.tx_mined_status.timestamp > target_timestamp:
                return balance - hist_item.delta
        # return last balance
        return balance

    def get_onchain_history(self, *, domain=None):
        monotonic_timestamp = 0
        for hist_item in self.get_history(domain=domain):
            monotonic_timestamp = max(monotonic_timestamp, (hist_item.tx_mined_status.timestamp or 999_999_999_999))
            yield {
                'txid': hist_item.txid,
                'fee_sat': hist_item.fee,
                'height': hist_item.tx_mined_status.height,
                'confirmations': hist_item.tx_mined_status.conf,
                'timestamp': hist_item.tx_mined_status.timestamp,
                'monotonic_timestamp': monotonic_timestamp,
                'incoming': True if hist_item.delta>0 else False,
                'bc_value': Satoshis(hist_item.delta),
                'bc_balance': Satoshis(hist_item.balance),
                'date': timestamp_to_datetime(hist_item.tx_mined_status.timestamp),
                'label': self.get_label(hist_item.txid),
                'txpos_in_block': hist_item.tx_mined_status.txpos,
            }

<<<<<<< HEAD
    def create_invoice(self, outputs: List[PartialTxOutput], message, pr, URI, tx=None):
=======
    def create_invoice(self, *, outputs: List[PartialTxOutput], message, pr, URI) -> Invoice:
        if pr:
            return OnchainInvoice.from_bip70_payreq(pr)
>>>>>>> 3b5b0209
        if '!' in (x.value for x in outputs):
            amount = '!'
        else:
            amount = sum(x.value for x in outputs)
<<<<<<< HEAD
        invoice = {
            'type': PR_TYPE_ONCHAIN,
            'message': message,
            'outputs': outputs,
            'amount': amount,
            'tx':tx,
        }
        if pr:
            invoice['bip70'] = pr.raw.hex()
            invoice['time'] = pr.get_time()
            invoice['exp'] = pr.get_expiration_date() - pr.get_time()
            invoice['requestor'] = pr.get_requestor()
            invoice['message'] = pr.get_memo()
        elif URI:
=======
        timestamp = None
        exp = None
        if URI:
>>>>>>> 3b5b0209
            timestamp = URI.get('time')
            exp = URI.get('exp')
        timestamp = timestamp or int(time.time())
        exp = exp or 0
        invoice = OnchainInvoice(
            type=PR_TYPE_ONCHAIN,
            amount_sat=amount,
            outputs=outputs,
            message=message,
            id=bh2u(sha256(repr(outputs))[0:16]),
            time=timestamp,
            exp=exp,
            bip70=None,
            requestor=None,
        )
        return invoice

    def save_invoice(self, invoice: Invoice) -> None:
        invoice_type = invoice.type
        if invoice_type == PR_TYPE_LN:
            assert isinstance(invoice, LNInvoice)
            key = invoice.rhash
        elif invoice_type == PR_TYPE_ONCHAIN:
            assert isinstance(invoice, OnchainInvoice)
            key = invoice.id
            if self.is_onchain_invoice_paid(invoice):
                self.logger.info("saving invoice... but it is already paid!")
            with self.transaction_lock:
                for txout in invoice.outputs:
                    self._invoices_from_scriptpubkey_map[txout.scriptpubkey].add(key)
        else:
            raise Exception('Unsupported invoice type')
        self.invoices[key] = invoice
        self.save_db()

    def clear_invoices(self):
        self.invoices = {}
        self.save_db()

    def clear_requests(self):
        self.receive_requests = {}
        self.save_db()

    def get_invoices(self):
        out = list(self.invoices.values())
        #out = list(filter(None, out)) filter out ln
        out.sort(key=lambda x:x.time)
        return out

    def update_invoice(self, old_tx, new_tx):
        flag = False
        for key, value in self.invoices.items():
            if value['tx'] == old_tx:
                value['tx'] = new_tx
                flag = True
        return flag



    def get_invoice(self, key):
        return self.invoices.get(key)

    def import_requests(self, path):
        data = read_json_file(path)
        for x in data:
            req = Invoice.from_json(x)
            self.add_payment_request(req)

    def export_requests(self, path):
        write_json_file(path, list(self.receive_requests.values()))

    def import_invoices(self, path):
        data = read_json_file(path)
        for x in data:
            invoice = Invoice.from_json(x)
            self.save_invoice(invoice)

    def export_invoices(self, path):
        write_json_file(path, list(self.invoices.values()))

    def get_relevant_invoice_keys_for_tx(self, tx: Transaction) -> Set[str]:
        relevant_invoice_keys = set()
        for txout in tx.outputs():
            for invoice_key in self._invoices_from_scriptpubkey_map.get(txout.scriptpubkey, set()):
                # note: the invoice might have been deleted since, so check now:
                if invoice_key in self.invoices:
                    relevant_invoice_keys.add(invoice_key)
        return relevant_invoice_keys

    def _prepare_onchain_invoice_paid_detection(self):
        # scriptpubkey -> list(invoice_keys)
        self._invoices_from_scriptpubkey_map = defaultdict(set)  # type: Dict[bytes, Set[str]]
        for invoice_key, invoice in self.invoices.items():
            if invoice.type == PR_TYPE_ONCHAIN:
                assert isinstance(invoice, OnchainInvoice)
                for txout in invoice.outputs:
                    self._invoices_from_scriptpubkey_map[txout.scriptpubkey].add(invoice_key)

    def _is_onchain_invoice_paid(self, invoice: Invoice) -> Tuple[bool, Sequence[str]]:
        """Returns whether on-chain invoice is satisfied, and list of relevant TXIDs."""
        assert invoice.type == PR_TYPE_ONCHAIN
        assert isinstance(invoice, OnchainInvoice)
        invoice_amounts = defaultdict(int)  # type: Dict[bytes, int]  # scriptpubkey -> value_sats
        for txo in invoice.outputs:  # type: PartialTxOutput
            invoice_amounts[txo.scriptpubkey] += 1 if txo.value == '!' else txo.value
        relevant_txs = []
        with self.transaction_lock:
            for invoice_scriptpubkey, invoice_amt in invoice_amounts.items():
                scripthash = bitcoin.script_to_scripthash(invoice_scriptpubkey.hex())
                prevouts_and_values = self.db.get_prevouts_by_scripthash(scripthash)
                relevant_txs += [prevout.txid.hex() for prevout, v in prevouts_and_values]
                total_received = sum([v for prevout, v in prevouts_and_values])
                # check that there is at least one TXO, and that they pay enough.
                # note: "at least one TXO" check is needed for zero amount invoice (e.g. OP_RETURN)
                if len(prevouts_and_values) == 0:
                    return False, []
                if total_received < invoice_amt:
                    return False, []
        return True, relevant_txs

    def is_onchain_invoice_paid(self, invoice: Invoice) -> bool:
        return self._is_onchain_invoice_paid(invoice)[0]

    def _maybe_set_tx_label_based_on_invoices(self, tx: Transaction) -> bool:
        tx_hash = tx.txid()
        with self.transaction_lock:
            labels = []
            for invoice_key in self.get_relevant_invoice_keys_for_tx(tx):
                invoice = self.invoices.get(invoice_key)
                if invoice is None: continue
                assert isinstance(invoice, OnchainInvoice)
                if invoice.message:
                    labels.append(invoice.message)
        if labels:
            self.set_label(tx_hash, "; ".join(labels))
        return bool(labels)

    def add_transaction(self, tx, *, allow_unrelated=False):
        tx_was_added = super().add_transaction(tx, allow_unrelated=allow_unrelated)

        if tx_was_added:
            self._maybe_set_tx_label_based_on_invoices(tx)
        return tx_was_added

    @profiler
    def get_full_history(self, fx=None, *, onchain_domain=None, include_lightning=True):
        transactions_tmp = OrderedDictWithIndex()
        # add on-chain txns
        onchain_history = self.get_onchain_history(domain=onchain_domain)
        lnworker_history = self.lnworker.get_onchain_history() if self.lnworker and include_lightning else {}
        for tx_item in onchain_history:
            txid = tx_item['txid']
            transactions_tmp[txid] = tx_item
            # add lnworker info here
            if txid in lnworker_history:
                item = lnworker_history[txid]
                tx_item['group_id'] = item.get('group_id')  # for swaps
                tx_item['label'] = item['label']
                tx_item['type'] = item['type']
                ln_value = Decimal(item['amount_msat']) / 1000   # for channel open/close tx
                tx_item['ln_value'] = Satoshis(ln_value)
        # add lightning_transactions
        lightning_history = self.lnworker.get_lightning_history() if self.lnworker and include_lightning else {}
        for tx_item in lightning_history.values():
            txid = tx_item.get('txid')
            ln_value = Decimal(tx_item['amount_msat']) / 1000
            tx_item['lightning'] = True
            tx_item['ln_value'] = Satoshis(ln_value)
            key = tx_item.get('txid') or tx_item['payment_hash']
            transactions_tmp[key] = tx_item
        # sort on-chain and LN stuff into new dict, by timestamp
        # (we rely on this being a *stable* sort)
        transactions = OrderedDictWithIndex()
        for k, v in sorted(list(transactions_tmp.items()),
                           key=lambda x: x[1].get('monotonic_timestamp') or x[1].get('timestamp') or float('inf')):
            transactions[k] = v
        now = time.time()
        balance = 0
        for item in transactions.values():
            # add on-chain and lightning values
            value = Decimal(0)
            if item.get('bc_value'):
                value += item['bc_value'].value
            if item.get('ln_value'):
                value += item.get('ln_value').value
            # note: 'value' and 'balance' has msat precision (as LN has msat precision)
            item['value'] = Satoshis(value)
            balance += value
            item['balance'] = Satoshis(balance)
            if fx:
                timestamp = item['timestamp'] or now
                fiat_value = value / Decimal(bitcoin.COIN) * fx.timestamp_rate(timestamp)
                item['fiat_value'] = Fiat(fiat_value, fx.ccy)
                item['fiat_default'] = True
        return transactions

    @profiler
    def get_detailed_history(self, from_timestamp=None, to_timestamp=None,
                             fx=None, show_addresses=False):
        # History with capital gains, using utxo pricing
        # FIXME: Lightning capital gains would requires FIFO
        out = []
        income = 0
        expenditures = 0
        capital_gains = Decimal(0)
        fiat_income = Decimal(0)
        fiat_expenditures = Decimal(0)
        now = time.time()
        for item in self.get_onchain_history():
            timestamp = item['timestamp']
            if from_timestamp and (timestamp or now) < from_timestamp:
                continue
            if to_timestamp and (timestamp or now) >= to_timestamp:
                continue
            tx_hash = item['txid']
            tx = self.db.get_transaction(tx_hash)
            tx_fee = item['fee_sat']
            item['fee'] = Satoshis(tx_fee) if tx_fee is not None else None
            if show_addresses:
                item['inputs'] = list(map(lambda x: x.to_json(), tx.inputs()))
                item['outputs'] = list(map(lambda x: {'address': x.get_ui_address_str(), 'value': Satoshis(x.value)},
                                           tx.outputs()))
            # fixme: use in and out values
            value = item['bc_value'].value
            if value < 0:
                expenditures += -value
            else:
                income += value
            # fiat computations
            if fx and fx.is_enabled() and fx.get_history_config():
                fiat_fields = self.get_tx_item_fiat(tx_hash, value, fx, tx_fee)
                fiat_value = fiat_fields['fiat_value'].value
                item.update(fiat_fields)
                if value < 0:
                    capital_gains += fiat_fields['capital_gain'].value
                    fiat_expenditures += -fiat_value
                else:
                    fiat_income += fiat_value
            out.append(item)
        # add summary
        if out:
            b, v = out[0]['bc_balance'].value, out[0]['bc_value'].value
            start_balance = None if b is None or v is None else b - v
            end_balance = out[-1]['bc_balance'].value
            if from_timestamp is not None and to_timestamp is not None:
                start_date = timestamp_to_datetime(from_timestamp)
                end_date = timestamp_to_datetime(to_timestamp)
            else:
                start_date = None
                end_date = None
            summary = {
                'start_date': start_date,
                'end_date': end_date,
                'start_balance': Satoshis(start_balance),
                'end_balance': Satoshis(end_balance),
                'incoming': Satoshis(income),
                'outgoing': Satoshis(expenditures)
            }
            if fx and fx.is_enabled() and fx.get_history_config():
                unrealized = self.unrealized_gains(None, fx.timestamp_rate, fx.ccy)
                summary['fiat_currency'] = fx.ccy
                summary['fiat_capital_gains'] = Fiat(capital_gains, fx.ccy)
                summary['fiat_incoming'] = Fiat(fiat_income, fx.ccy)
                summary['fiat_outgoing'] = Fiat(fiat_expenditures, fx.ccy)
                summary['fiat_unrealized_gains'] = Fiat(unrealized, fx.ccy)
                summary['fiat_start_balance'] = Fiat(fx.historical_value(start_balance, start_date), fx.ccy)
                summary['fiat_end_balance'] = Fiat(fx.historical_value(end_balance, end_date), fx.ccy)
                summary['fiat_start_value'] = Fiat(fx.historical_value(COIN, start_date), fx.ccy)
                summary['fiat_end_value'] = Fiat(fx.historical_value(COIN, end_date), fx.ccy)
        else:
            summary = {}
        return {
            'transactions': out,
            'summary': summary
        }

    def default_fiat_value(self, tx_hash, fx, value_sat):
        return value_sat / Decimal(COIN) * self.price_at_timestamp(tx_hash, fx.timestamp_rate)

    def get_tx_item_fiat(self, tx_hash, value, fx, tx_fee):
        item = {}
        fiat_value = self.get_fiat_value(tx_hash, fx.ccy)
        fiat_default = fiat_value is None
        fiat_rate = self.price_at_timestamp(tx_hash, fx.timestamp_rate)
        fiat_value = fiat_value if fiat_value is not None else self.default_fiat_value(tx_hash, fx, value)
        fiat_fee = tx_fee / Decimal(COIN) * fiat_rate if tx_fee is not None else None
        item['fiat_currency'] = fx.ccy
        item['fiat_rate'] = Fiat(fiat_rate, fx.ccy)
        item['fiat_value'] = Fiat(fiat_value, fx.ccy)
        item['fiat_fee'] = Fiat(fiat_fee, fx.ccy) if fiat_fee else None
        item['fiat_default'] = fiat_default
        if value < 0:
            acquisition_price = - value / Decimal(COIN) * self.average_price(tx_hash, fx.timestamp_rate, fx.ccy)
            liquidation_price = - fiat_value
            item['acquisition_price'] = Fiat(acquisition_price, fx.ccy)
            cg = liquidation_price - acquisition_price
            item['capital_gain'] = Fiat(cg, fx.ccy)
        return item

    def get_label(self, tx_hash: str) -> str:
        return self.labels.get(tx_hash, '') or self.get_default_label(tx_hash)

    def get_default_label(self, tx_hash) -> str:
        if not self.db.get_txi_addresses(tx_hash):
            labels = []
            for addr in self.db.get_txo_addresses(tx_hash):
                label = self.labels.get(addr)
                if label:
                    labels.append(label)
            return ', '.join(labels)
        return ''

    def get_tx_status(self, tx_hash, tx_mined_info: TxMinedInfo):
        extra = []
        height = tx_mined_info.height
        conf = tx_mined_info.conf
        timestamp = tx_mined_info.timestamp
        if height == TX_HEIGHT_FUTURE:
            assert conf < 0, conf
            num_blocks_remainining = -conf
            return 2, f'in {num_blocks_remainining} blocks'
        if conf == 0:
            tx = self.db.get_transaction(tx_hash)
            if not tx:
                return 2, 'unknown'
            is_final = tx and tx.is_final()
            if not is_final:
                extra.append('rbf')
            fee = self.get_tx_fee(tx_hash)
            if fee is not None:
                size = tx.estimated_size()
                fee_per_byte = fee / size
                extra.append(format_fee_satoshis(fee_per_byte) + ' sat/b')
            if fee is not None and height in (TX_HEIGHT_UNCONF_PARENT, TX_HEIGHT_UNCONFIRMED) \
               and self.config.has_fee_mempool():
                exp_n = self.config.fee_to_depth(fee_per_byte)
                if exp_n:
                    extra.append('%.2f MB'%(exp_n/1000000))
            if height == TX_HEIGHT_LOCAL:
                status = 3
            elif height == TX_HEIGHT_UNCONF_PARENT:
                status = 1
            elif height == TX_HEIGHT_UNCONFIRMED:
                status = 0
            else:
                status = 2  # not SPV verified
        else:
            status = 3 + min(conf, 6)
        time_str = format_time(timestamp) if timestamp else _("unknown")
        status_str = TX_STATUS[status] if status < 4 else time_str
        if extra:
            status_str += ' [%s]'%(', '.join(extra))
        return status, status_str

    def relayfee(self):
        return relayfee(self.network)

    def dust_threshold(self):
        return dust_threshold(self.network)

    def get_unconfirmed_base_tx_for_batching(self) -> Optional[Transaction]:
        candidate = None
        for hist_item in self.get_history():
            # tx should not be mined yet
            if hist_item.tx_mined_status.conf > 0: continue
            # conservative future proofing of code: only allow known unconfirmed types
            if hist_item.tx_mined_status.height not in (TX_HEIGHT_UNCONFIRMED,
                                                        TX_HEIGHT_UNCONF_PARENT,
                                                        TX_HEIGHT_LOCAL):
                continue
            # tx should be "outgoing" from wallet
            if hist_item.delta >= 0:
                continue
            tx = self.db.get_transaction(hist_item.txid)
            if not tx:
                continue
            # is_mine outputs should not be spent yet
            # to avoid cancelling our own dependent transactions
            txid = tx.txid()
            if any([self.is_mine(o.address) and self.db.get_spent_outpoint(txid, output_idx)
                    for output_idx, o in enumerate(tx.outputs())]):
                continue
            # all inputs should be is_mine
            if not all([self.is_mine(self.get_txin_address(txin)) for txin in tx.inputs()]):
                continue
            # prefer txns already in mempool (vs local)
            if hist_item.tx_mined_status.height == TX_HEIGHT_LOCAL:
                candidate = tx
                continue
            # tx must have opted-in for RBF
            if tx.is_final(): continue
            return tx
        return candidate

    def get_change_addresses_for_new_transaction(self, preferred_change_addr=None) -> List[str]:
        change_addrs = []
        if preferred_change_addr:
            if isinstance(preferred_change_addr, (list, tuple)):
                change_addrs = list(preferred_change_addr)
            else:
                change_addrs = [preferred_change_addr]
        elif self.use_change:
            # Recalc and get unused change addresses
            addrs = self.calc_unused_change_addresses()
            # New change addresses are created only after a few
            # confirmations.
            if addrs:
                # if there are any unused, select all
                change_addrs = addrs
            else:
                # if there are none, take one randomly from the last few
                addrs = self.get_change_addresses(slice_start=-self.gap_limit_for_change)
                change_addrs = [random.choice(addrs)] if addrs else []
        for addr in change_addrs:
            assert is_address(addr), f"not valid bitcoin address: {addr}"
            # note that change addresses are not necessarily ismine
            # in which case this is a no-op
            self.check_address_for_corruption(addr)
        max_change = self.max_change_outputs if self.multiple_change else 1
        return change_addrs[:max_change]

    @check_returned_address_for_corruption
    def get_new_sweep_address_for_channel(self) -> str:
        # Recalc and get unused change addresses
        addrs = self.calc_unused_change_addresses()
        if addrs:
            selected_addr = addrs[0]
        else:
            # if there are none, take one randomly from the last few
            addrs = self.get_change_addresses(slice_start=-self.gap_limit_for_change)
            if addrs:
                selected_addr = random.choice(addrs)
            else:  # fallback for e.g. imported wallets
                selected_addr = self.get_receiving_address()
        assert is_address(selected_addr), f"not valid bitcoin address: {selected_addr}"
        return selected_addr

    def make_unsigned_transaction(self, *, coins: Sequence[PartialTxInput],
                                  outputs: List[PartialTxOutput], fee=None,
                                  change_addr: str = None, is_sweep=False) -> PartialTransaction:

        if any([c.already_has_some_signatures() for c in coins]):
            raise Exception("Some inputs already contain signatures!")

        # prevent side-effect with '!'
        outputs = copy.deepcopy(outputs)

        # check outputs
        i_max = None
        for i, o in enumerate(outputs):
            if o.value == '!':
                if i_max is not None:
                    raise MultipleSpendMaxTxOutputs()
                i_max = i

        if fee is None and self.config.fee_per_kb() is None:
            raise NoDynamicFeeEstimates()

        for item in coins:
            self.add_input_info(item)

        # Fee estimator
        if fee is None:
            fee_estimator = self.config.estimate_fee
        elif isinstance(fee, Number):
            fee_estimator = lambda size: fee
        elif callable(fee):
            fee_estimator = fee
        else:
            raise Exception(f'Invalid argument fee: {fee}')

        if i_max is None:
            # Let the coin chooser select the coins to spend
            coin_chooser = coinchooser.get_coin_chooser(self.config)
            # If there is an unconfirmed RBF tx, merge with it
            base_tx = self.get_unconfirmed_base_tx_for_batching()
            if self.config.get('batch_rbf', False) and base_tx:
                # make sure we don't try to spend change from the tx-to-be-replaced:
                coins = [c for c in coins if c.prevout.txid.hex() != base_tx.txid()]
                is_local = self.get_tx_height(base_tx.txid()).height == TX_HEIGHT_LOCAL
                base_tx = PartialTransaction.from_tx(base_tx)
                base_tx.add_info_from_wallet(self)
                base_tx_fee = base_tx.get_fee()
                relayfeerate = Decimal(self.relayfee()) / 1000
                original_fee_estimator = fee_estimator
                def fee_estimator(size: Union[int, float, Decimal]) -> int:
                    size = Decimal(size)
                    lower_bound = base_tx_fee + round(size * relayfeerate)
                    lower_bound = lower_bound if not is_local else 0
                    return int(max(lower_bound, original_fee_estimator(size)))
                txi = base_tx.inputs()
                txo = list(filter(lambda o: not self.is_change(o.address), base_tx.outputs()))
                old_change_addrs = [o.address for o in base_tx.outputs() if self.is_change(o.address)]
            else:
                txi = []
                txo = []
                old_change_addrs = []
            # change address. if empty, coin_chooser will set it
            change_addrs = self.get_change_addresses_for_new_transaction(change_addr or old_change_addrs)
            tx = coin_chooser.make_tx(coins=coins,
                                      inputs=txi,
                                      outputs=list(outputs) + txo,
                                      change_addrs=change_addrs,
                                      fee_estimator_vb=fee_estimator,
                                      dust_threshold=self.dust_threshold())
        else:
            # "spend max" branch
            # note: This *will* spend inputs with negative effective value (if there are any).
            #       Given as the user is spending "max", and so might be abandoning the wallet,
            #       try to include all UTXOs, otherwise leftover might remain in the UTXO set
            #       forever. see #5433
            # note: Actually it might be the case that not all UTXOs from the wallet are
            #       being spent if the user manually selected UTXOs.
            sendable = sum(map(lambda c: c.value_sats(), coins))
            outputs[i_max].value = 0
            tx = PartialTransaction.from_io(list(coins), list(outputs))
            fee = fee_estimator(tx.estimated_size())
            amount = sendable - tx.output_value() - fee
            if amount < 0:
                raise NotEnoughFunds()
            outputs[i_max].value = amount
            tx = PartialTransaction.from_io(list(coins), list(outputs))

        # Timelock tx to current height.
        tx.locktime = get_locktime_for_new_transaction(self.network)

        tx.add_info_from_wallet(self)
        run_hook('make_unsigned_transaction', self, tx)
        return tx

    def mktx(self, *, outputs: List[PartialTxOutput], password=None, fee=None, change_addr=None,
             domain=None, rbf=False, nonlocal_only=False, tx_version=None, sign=True) -> PartialTransaction:
        coins = self.get_spendable_coins(domain, nonlocal_only=nonlocal_only)
        tx = self.make_unsigned_transaction(coins=coins,
                                            outputs=outputs,
                                            fee=fee,
                                            change_addr=change_addr)
        tx.set_rbf(rbf)
        if tx_version is not None:
            tx.version = tx_version
        if sign:
            self.sign_transaction(tx, password)
        return tx

    def is_frozen_address(self, addr: str) -> bool:
        return addr in self.frozen_addresses

    def is_frozen_coin(self, utxo: PartialTxInput) -> bool:
        prevout_str = utxo.prevout.to_str()
        return prevout_str in self.frozen_coins

    def set_frozen_state_of_addresses(self, addrs, freeze: bool):
        """Set frozen state of the addresses to FREEZE, True or False"""
        if all(self.is_mine(addr) for addr in addrs):
            # FIXME take lock?
            if freeze:
                self.frozen_addresses |= set(addrs)
            else:
                self.frozen_addresses -= set(addrs)
            self.db.put('frozen_addresses', list(self.frozen_addresses))
            return True
        return False

    def set_frozen_state_of_coins(self, utxos: Sequence[PartialTxInput], freeze: bool):
        """Set frozen state of the utxos to FREEZE, True or False"""
        utxos = {utxo.prevout.to_str() for utxo in utxos}
        # FIXME take lock?
        if freeze:
            self.frozen_coins |= set(utxos)
        else:
            self.frozen_coins -= set(utxos)
        self.db.put('frozen_coins', list(self.frozen_coins))

    def is_address_reserved(self, addr: str) -> bool:
        # note: atm 'reserved' status is only taken into consideration for 'change addresses'
        return addr in self._reserved_addresses

    def set_reserved_state_of_address(self, addr: str, *, reserved: bool) -> None:
        if not self.is_mine(addr):
            return
        with self.lock:
            if reserved:
                self._reserved_addresses.add(addr)
            else:
                self._reserved_addresses.discard(addr)
            self.db.put('reserved_addresses', list(self._reserved_addresses))

    def can_export(self):
        return not self.is_watching_only() and hasattr(self.keystore, 'get_private_key')

    def address_is_old(self, address: str, *, req_conf: int = 3) -> bool:
        """Returns whether address has any history that is deeply confirmed.
        Used for reorg-safe(ish) gap limit roll-forward.
        """
        max_conf = -1
        h = self.db.get_addr_history(address)
        needs_spv_check = not self.config.get("skipmerklecheck", False)
        for tx_hash, tx_height in h:
            if needs_spv_check:
                tx_age = self.get_tx_height(tx_hash).conf
            else:
                if tx_height <= 0:
                    tx_age = 0
                else:
                    tx_age = self.get_local_height() - tx_height + 1
            max_conf = max(max_conf, tx_age)
        return max_conf >= req_conf

    def bump_fee(self, *, tx: Transaction, new_fee_rate: Union[int, float, Decimal],
                 coins: Sequence[PartialTxInput] = None) -> PartialTransaction:
        """Increase the miner fee of 'tx'.
        'new_fee_rate' is the target min rate in sat/vbyte
        'coins' is a list of UTXOs we can choose from as potential new inputs to be added
        """
        if tx.is_final():
            raise CannotBumpFee(_('Cannot bump fee') + ': ' + _('transaction is final'))
        new_fee_rate = quantize_feerate(new_fee_rate)  # strip excess precision
        old_tx_size = tx.estimated_size()
        old_txid = tx.txid()
        assert old_txid
        old_fee = self.get_tx_fee(old_txid)
        if old_fee is None:
            raise CannotBumpFee(_('Cannot bump fee') + ': ' + _('current fee unknown'))
        old_fee_rate = old_fee / old_tx_size  # sat/vbyte
        if new_fee_rate <= old_fee_rate:
            raise CannotBumpFee(_('Cannot bump fee') + ': ' + _("The new fee rate needs to be higher than the old fee rate."))

        try:
            # method 1: keep all inputs, keep all not is_mine outputs,
            #           allow adding new inputs
            tx_new = self._bump_fee_through_coinchooser(
                tx=tx, new_fee_rate=new_fee_rate, coins=coins)
            method_used = 1
        except CannotBumpFee:
            # method 2: keep all inputs, no new inputs are added,
            #           allow decreasing and removing outputs (change is decreased first)
            # This is less "safe" as it might end up decreasing e.g. a payment to a merchant;
            # but e.g. if the user has sent "Max" previously, this is the only way to RBF.
            tx_new = self._bump_fee_through_decreasing_outputs(
                tx=tx, new_fee_rate=new_fee_rate)
            method_used = 2

        target_min_fee = new_fee_rate * tx_new.estimated_size()
        actual_fee = tx_new.get_fee()
        if actual_fee + 1 < target_min_fee:
            raise Exception(f"bump_fee fee target was not met (method: {method_used}). "
                            f"got {actual_fee}, expected >={target_min_fee}. "
                            f"target rate was {new_fee_rate}")

        tx_new.locktime = get_locktime_for_new_transaction(self.network)
        return tx_new

    def _bump_fee_through_coinchooser(self, *, tx: Transaction, new_fee_rate: Union[int, Decimal],
                                      coins: Sequence[PartialTxInput] = None) -> PartialTransaction:
        tx = PartialTransaction.from_tx(tx)
        tx.add_info_from_wallet(self)
        old_inputs = list(tx.inputs())
        old_outputs = list(tx.outputs())
        # change address
        old_change_addrs = [o.address for o in old_outputs if self.is_change(o.address)]
        change_addrs = self.get_change_addresses_for_new_transaction(old_change_addrs)
        # which outputs to keep?
        if old_change_addrs:
            fixed_outputs = list(filter(lambda o: not self.is_change(o.address), old_outputs))
        else:
            if all(self.is_mine(o.address) for o in old_outputs):
                # all outputs are is_mine and none of them are change.
                # we bail out as it's unclear what the user would want!
                # the coinchooser bump fee method is probably not a good idea in this case
                raise CannotBumpFee(_('Cannot bump fee') + ': all outputs are non-change is_mine')
            old_not_is_mine = list(filter(lambda o: not self.is_mine(o.address), old_outputs))
            if old_not_is_mine:
                fixed_outputs = old_not_is_mine
            else:
                fixed_outputs = old_outputs
        if not fixed_outputs:
            raise CannotBumpFee(_('Cannot bump fee') + ': could not figure out which outputs to keep')

        if coins is None:
            coins = self.get_spendable_coins(None)
        # make sure we don't try to spend output from the tx-to-be-replaced:
        coins = [c for c in coins if c.prevout.txid.hex() != tx.txid()]
        for item in coins:
            self.add_input_info(item)
        def fee_estimator(size):
            return self.config.estimate_fee_for_feerate(fee_per_kb=new_fee_rate*1000, size=size)
        coin_chooser = coinchooser.get_coin_chooser(self.config)
        try:
            return coin_chooser.make_tx(coins=coins,
                                        inputs=old_inputs,
                                        outputs=fixed_outputs,
                                        change_addrs=change_addrs,
                                        fee_estimator_vb=fee_estimator,
                                        dust_threshold=self.dust_threshold())
        except NotEnoughFunds as e:
            raise CannotBumpFee(e)

    def _bump_fee_through_decreasing_outputs(self, *, tx: Transaction,
                                             new_fee_rate: Union[int, Decimal]) -> PartialTransaction:
        tx = PartialTransaction.from_tx(tx)
        tx.add_info_from_wallet(self)
        inputs = tx.inputs()
        outputs = list(tx.outputs())

        # use own outputs
        s = list(filter(lambda o: self.is_mine(o.address), outputs))
        # ... unless there is none
        if not s:
            s = outputs
            x_fee = run_hook('get_tx_extra_fee', self, tx)
            if x_fee:
                x_fee_address, x_fee_amount = x_fee
                s = filter(lambda o: o.address != x_fee_address, s)
        if not s:
            raise CannotBumpFee(_('Cannot bump fee') + ': no outputs at all??')

        # prioritize low value outputs, to get rid of dust
        s = sorted(s, key=lambda o: o.value)
        for o in s:
            target_fee = int(round(tx.estimated_size() * new_fee_rate))
            delta = target_fee - tx.get_fee()
            i = outputs.index(o)
            if o.value - delta >= self.dust_threshold():
                new_output_value = o.value - delta
                assert isinstance(new_output_value, int)
                outputs[i].value = new_output_value
                delta = 0
                break
            else:
                del outputs[i]
                delta -= o.value
                # note: delta might be negative now, in which case
                # the value of the next output will be increased
        if delta > 0:
            raise CannotBumpFee(_('Cannot bump fee') + ': ' + _('could not find suitable outputs'))

        return PartialTransaction.from_io(inputs, outputs)

    def cpfp(self, tx: Transaction, fee: int) -> Optional[PartialTransaction]:
        txid = tx.txid()
        for i, o in enumerate(tx.outputs()):
            address, value = o.address, o.value
            if self.is_mine(address):
                break
        else:
            return
        coins = self.get_addr_utxo(address)
        item = coins.get(TxOutpoint.from_str(txid+':%d'%i))
        if not item:
            return
        self.add_input_info(item)
        inputs = [item]
        out_address = self.get_unused_address() or address
        outputs = [PartialTxOutput.from_address_and_value(out_address, value - fee)]
        locktime = get_locktime_for_new_transaction(self.network)
        return PartialTransaction.from_io(inputs, outputs, locktime=locktime)

    @abstractmethod
    def _add_input_sig_info(self, txin: PartialTxInput, address: str, *, only_der_suffix: bool = True) -> None:
        pass

    def _add_txinout_derivation_info(self, txinout: Union[PartialTxInput, PartialTxOutput],
                                     address: str, *, only_der_suffix: bool = True) -> None:
        pass  # implemented by subclasses

    def _add_input_utxo_info(self, txin: PartialTxInput, address: str) -> None:
        if txin.utxo is None:
            # note: for hw wallets, for legacy inputs, ignore_network_issues used to be False
            txin.utxo = self.get_input_tx(txin.prevout.txid.hex(), ignore_network_issues=True)
        txin.ensure_there_is_only_one_utxo()

    def _learn_derivation_path_for_address_from_txinout(self, txinout: Union[PartialTxInput, PartialTxOutput],
                                                        address: str) -> bool:
        """Tries to learn the derivation path for an address (potentially beyond gap limit)
        using data available in given txin/txout.
        Returns whether the address was found to be is_mine.
        """
        return False  # implemented by subclasses

    def add_input_info(self, txin: PartialTxInput, *, only_der_suffix: bool = True) -> None:
        address = self.get_txin_address(txin)
        if not self.is_mine(address):
            is_mine = self._learn_derivation_path_for_address_from_txinout(txin, address)
            if not is_mine:
                return
        # set script_type first, as later checks might rely on it:
        txin.script_type = self.get_txin_type(address)
        self._add_input_utxo_info(txin, address)
        txin.num_sig = self.m if isinstance(self, Multisig_Wallet) else 1
        if txin.redeem_script is None:
            try:
                redeem_script_hex = self.get_redeem_script(address)
                txin.redeem_script = bfh(redeem_script_hex) if redeem_script_hex else None
            except UnknownTxinType:
                pass
        if txin.witness_script is None:
            try:
                witness_script_hex = self.get_witness_script(address)
                txin.witness_script = bfh(witness_script_hex) if witness_script_hex else None
            except UnknownTxinType:
                pass
        self._add_input_sig_info(txin, address, only_der_suffix=only_der_suffix)

    def can_sign(self, tx: Transaction) -> bool:
        if not isinstance(tx, PartialTransaction):
            return False
        if tx.is_complete():
            return False
        # add info to inputs if we can; otherwise we might return a false negative:
        tx.add_info_from_wallet(self)
        for txin in tx.inputs():
            # note: is_mine check needed to avoid false positives.
            #       just because keystore could sign, txin does not necessarily belong to wallet.
            #       Example: we have p2pkh-like addresses and txin is a multisig that involves our pubkey.
            if not self.is_mine(txin.address):
                continue
            for k in self.get_keystores():
                if k.can_sign_txin(txin):
                    return True
        return False

    def get_input_tx(self, tx_hash, *, ignore_network_issues=False) -> Optional[Transaction]:
        # First look up an input transaction in the wallet where it
        # will likely be.  If co-signing a transaction it may not have
        # all the input txs, in which case we ask the network.
        tx = self.db.get_transaction(tx_hash)
        if not tx and self.network:
            try:
                raw_tx = self.network.run_from_another_thread(
                    self.network.get_transaction(tx_hash, timeout=10))
            except NetworkException as e:
                self.logger.info(f'got network error getting input txn. err: {repr(e)}. txid: {tx_hash}. '
                                 f'if you are intentionally offline, consider using the --offline flag')
                if not ignore_network_issues:
                    raise e
            else:
                tx = Transaction(raw_tx)
        return tx

    def add_output_info(self, txout: PartialTxOutput, *, only_der_suffix: bool = True) -> None:
        address = txout.address
        if not self.is_mine(address):
            is_mine = self._learn_derivation_path_for_address_from_txinout(txout, address)
            if not is_mine:
                return
        txout.script_type = self.get_txin_type(address)
        txout.is_mine = True
        txout.is_change = self.is_change(address)
        if isinstance(self, Multisig_Wallet):
            txout.num_sig = self.m
        self._add_txinout_derivation_info(txout, address, only_der_suffix=only_der_suffix)
        if txout.redeem_script is None:
            try:
                redeem_script_hex = self.get_redeem_script(address)
                txout.redeem_script = bfh(redeem_script_hex) if redeem_script_hex else None
            except UnknownTxinType:
                pass
        if txout.witness_script is None:
            try:
                witness_script_hex = self.get_witness_script(address)
                txout.witness_script = bfh(witness_script_hex) if witness_script_hex else None
            except UnknownTxinType:
                pass

    def sign_transaction(self, tx: Transaction, password) -> Optional[PartialTransaction]:
        if self.is_watching_only():
            return
        if not isinstance(tx, PartialTransaction):
            return
        # add info to a temporary tx copy; including xpubs
        # and full derivation paths as hw keystores might want them
        tmp_tx = copy.deepcopy(tx)
        tmp_tx.add_info_from_wallet(self, include_xpubs_and_full_paths=True)
        # sign. start with ready keystores.
        sig_num = 0
        for k in sorted(self.get_keystores(), key=lambda ks: ks.ready_to_sign(), reverse=True):
            try:
                if k.can_sign(tmp_tx):
                    k.sign_transaction(tmp_tx, password)
            except BaseException as e:
                msg = str(e)
                print(f"wallet:L1510======={e}======")
                if isinstance(e, UserCancelled):
                    raise BaseException("cancel by user")
                if -1 != msg.find("sign success"):
                    break
                if -1 != msg.find("Can't Pair With You Device When Sign tx"):
                    sig_num += 1
                    continue
                raise BaseException(e)
        
        if sig_num == len(self.get_keystores()):
            raise BaseException("Can't Pair With You Device")

        # remove sensitive info; then copy back details from temporary tx
        tmp_tx.remove_xpubs_and_bip32_paths()
        tx.combine_with_other_psbt(tmp_tx)
        tx.add_info_from_wallet(self, include_xpubs_and_full_paths=False)
        return tx

    def try_detecting_internal_addresses_corruption(self) -> None:
        pass
<<<<<<< HEAD
    
    def check_address(self, addr: str) -> None:
=======

    def check_address_for_corruption(self, addr: str) -> None:
>>>>>>> 3b5b0209
        pass

    def get_unused_addresses(self) -> Sequence[str]:
        domain = self.get_receiving_addresses()
        # TODO we should index receive_requests by id
        in_use_by_request = [k for k in self.receive_requests.keys()
                             if self.get_request_status(k) != PR_EXPIRED]
        in_use_by_request = set(in_use_by_request)
        return [addr for addr in domain if not self.is_used(addr)
                and addr not in in_use_by_request]

    @check_returned_address_for_corruption
    def get_unused_address(self) -> Optional[str]:
        """Get an unused receiving address, if there is one.
        Note: there might NOT be one available!
        """
        addrs = self.get_unused_addresses()
        if addrs:
            return addrs[0]

    @check_returned_address_for_corruption
    def get_receiving_address(self) -> str:
        """Get a receiving address. Guaranteed to always return an address."""
        unused_addr = self.get_unused_address()
        if unused_addr:
            return unused_addr
        domain = self.get_receiving_addresses()
        if not domain:
            raise Exception("no receiving addresses in wallet?!")
        choice = domain[0]
        for addr in domain:
            if not self.is_used(addr):
                if addr not in self.receive_requests.keys():
                    return addr
                else:
                    choice = addr
        return choice

    def create_new_address(self, for_change: bool = False):
        raise Exception("this wallet cannot generate new addresses")

    def import_address(self, address: str) -> str:
        raise Exception("this wallet cannot import addresses")

    def import_addresses(self, addresses: List[str], *,
                         write_to_disk=True) -> Tuple[List[str], List[Tuple[str, str]]]:
        raise Exception("this wallet cannot import addresses")

    def delete_address(self, address: str) -> None:
        raise Exception("this wallet cannot delete addresses")

    def get_payment_status(self, address, amount):
        received, sent = self.get_addr_io(address)
        l = []
        for txo, x in received.items():
            h, v, is_cb = x
            txid, n = txo.split(':')
            conf = self.get_tx_height(txid).conf
            l.append((conf, v))
        vsum = 0
        for conf, v in reversed(sorted(l)):
            vsum += v
            if vsum >= amount:
                return True, conf
        return False, None

    def get_request_URI(self, req: OnchainInvoice) -> str:
        addr = req.get_address()
        message = self.labels.get(addr, '')
        amount = req.amount_sat
        extra_query_params = {}
        if req.time:
            extra_query_params['time'] = str(int(req.time))
        if req.exp:
            extra_query_params['exp'] = str(int(req.exp))
        #if req.get('name') and req.get('sig'):
        #    sig = bfh(req.get('sig'))
        #    sig = bitcoin.base_encode(sig, base=58)
        #    extra_query_params['name'] = req['name']
        #    extra_query_params['sig'] = sig
        uri = create_bip21_uri(addr, amount, message, extra_query_params=extra_query_params)
        return str(uri)

    def check_expired_status(self, r: Invoice, status):
        if r.is_lightning() and r.exp == 0:
            status = PR_EXPIRED  # for BOLT-11 invoices, exp==0 means 0 seconds
        if status == PR_UNPAID and r.exp > 0 and r.time + r.exp < time.time():
            status = PR_EXPIRED
        return status

    def get_invoice_status(self, invoice: Invoice):
        if invoice.is_lightning():
            status = self.lnworker.get_invoice_status(invoice) if self.lnworker else PR_UNKNOWN
        else:
            status = PR_PAID if self.is_onchain_invoice_paid(invoice) else PR_UNPAID
        return self.check_expired_status(invoice, status)

    def get_request_status(self, key):
        r = self.get_request(key)
        if r is None:
            return PR_UNKNOWN
        if r.is_lightning():
            assert isinstance(r, LNInvoice)
            status = self.lnworker.get_payment_status(bfh(r.rhash)) if self.lnworker else PR_UNKNOWN
        else:
            assert isinstance(r, OnchainInvoice)
            paid, conf = self.get_payment_status(r.get_address(), r.get_amount_sat())
            status = PR_PAID if paid else PR_UNPAID
        return self.check_expired_status(r, status)

    def get_request(self, key):
        return self.receive_requests.get(key)

    def get_formatted_request(self, key):
        x = self.receive_requests.get(key)
        if x:
            return self.export_request(x)

    def export_request(self, x: Invoice) -> Dict[str, Any]:
        if x.is_lightning():
            assert isinstance(x, LNInvoice)
            key = x.rhash
        else:
            assert isinstance(x, OnchainInvoice)
            key = x.get_address()
        status = self.get_request_status(key)
        status_str = x.get_status_str(status)
        is_lightning = x.is_lightning()
        d = {
            'is_lightning': is_lightning,
            'amount_BTC': format_satoshis(x.get_amount_sat()),
            'message': x.message,
            'timestamp': x.time,
            'expiration': x.exp,
            'status': status,
            'status_str': status_str,
        }
        if is_lightning:
            assert isinstance(x, LNInvoice)
            d['rhash'] = x.rhash
            d['invoice'] = x.invoice
            d['amount_msat'] = x.get_amount_msat()
            if self.lnworker and status == PR_UNPAID:
                d['can_receive'] = self.lnworker.can_receive_invoice(x)
        else:
            assert isinstance(x, OnchainInvoice)
            amount_sat = x.get_amount_sat()
            addr = x.get_address()
            paid, conf = self.get_payment_status(addr, amount_sat)
            d['amount_sat'] = amount_sat
            d['address'] = addr
            d['URI'] = self.get_request_URI(x)
            if conf is not None:
                d['confirmations'] = conf
        # add URL if we are running a payserver
        payserver = self.config.get_netaddress('payserver_address')
        if payserver:
            root = self.config.get('payserver_root', '/r')
            use_ssl = bool(self.config.get('ssl_keyfile'))
            protocol = 'https' if use_ssl else 'http'
            base = '%s://%s:%d'%(protocol, payserver.host, payserver.port)
            d['view_url'] = base + root + '/pay?id=' + key
            if use_ssl and 'URI' in d:
                request_url = base + '/bip70/' + key + '.bip70'
                d['bip70_url'] = request_url
        return d

    def export_invoice(self, x: Invoice) -> Dict[str, Any]:
        status = self.get_invoice_status(x)
        status_str = x.get_status_str(status)
        is_lightning = x.is_lightning()
        d = {
            'is_lightning': is_lightning,
            'amount_BTC': format_satoshis(x.get_amount_sat()),
            'message': x.message,
            'timestamp': x.time,
            'expiration': x.exp,
            'status': status,
            'status_str': status_str,
        }
        if is_lightning:
            assert isinstance(x, LNInvoice)
            d['invoice'] = x.invoice
            d['amount_msat'] = x.get_amount_msat()
            if self.lnworker and status == PR_UNPAID:
                d['can_pay'] = self.lnworker.can_pay_invoice(x)
        else:
            assert isinstance(x, OnchainInvoice)
            amount_sat = x.get_amount_sat()
            assert isinstance(amount_sat, (int, str, type(None)))
            d['amount_sat'] = amount_sat
            d['outputs'] = [y.to_legacy_tuple() for y in x.outputs]
            if x.bip70:
                d['bip70'] = x.bip70
                d['requestor'] = x.requestor
        return d

    def receive_tx_callback(self, tx_hash, tx, tx_height):
        super().receive_tx_callback(tx_hash, tx, tx_height)
        for txo in tx.outputs():
            addr = self.get_txout_address(txo)
            if addr in self.receive_requests:
                status = self.get_request_status(addr)
                util.trigger_callback('request_status', addr, status)

    def make_payment_request(self, address, amount_sat, message, expiration):
        # TODO maybe merge with wallet.create_invoice()...
        #      note that they use incompatible "id"
        amount_sat = amount_sat or 0
        timestamp = int(time.time())
        _id = bh2u(sha256d(address + "%d"%timestamp))[0:10]
        expiration = expiration or 0
        return OnchainInvoice(
            type=PR_TYPE_ONCHAIN,
            outputs=[(TYPE_ADDRESS, address, amount_sat)],
            message=message,
            time=timestamp,
            amount_sat=amount_sat,
            exp=expiration,
            id=_id,
            bip70=None,
            requestor=None,
        )

    def sign_payment_request(self, key, alias, alias_addr, password):  # FIXME this is broken
        req = self.receive_requests.get(key)
        assert isinstance(req, OnchainInvoice)
        alias_privkey = self.export_private_key(alias_addr, password)
        pr = paymentrequest.make_unsigned_request(req)
        paymentrequest.sign_request_with_alias(pr, alias, alias_privkey)
        req.bip70 = pr.raw.hex()
        req['name'] = pr.pki_data
        req['sig'] = bh2u(pr.signature)
        self.receive_requests[key] = req

    def add_payment_request(self, req: Invoice):
        if not req.is_lightning():
            assert isinstance(req, OnchainInvoice)
            addr = req.get_address()
            if not bitcoin.is_address(addr):
                raise Exception(_('Invalid Bitcoin address.'))
            if not self.is_mine(addr):
                raise Exception(_('Address not in wallet.'))
            key = addr
        else:
            assert isinstance(req, LNInvoice)
            key = req.rhash
        message = req.message
        self.receive_requests[key] = req
        self.set_label(key, message) # should be a default label
        return req

    def delete_request(self, key):
        """ lightning or on-chain """
        if key in self.receive_requests:
            self.remove_payment_request(key)
        elif self.lnworker:
            self.lnworker.delete_payment(key)

    def delete_invoice(self, key):
        """ lightning or on-chain """
        if key in self.invoices:
            self.invoices.pop(key)
            #self.storage.put('invoices', self.invoices)
            #self.storage.write()
        elif self.lnworker:
            self.lnworker.delete_payment(key)

    def remove_payment_request(self, addr):
        if addr not in self.receive_requests:
            return False
        self.receive_requests.pop(addr)
        return True

    def get_sorted_requests(self) -> List[Invoice]:
        """ sorted by timestamp """
        out = [self.get_request(x) for x in self.receive_requests.keys()]
        out = [x for x in out if x is not None]
        out.sort(key=lambda x: x.time)
        return out

    @abstractmethod
    def get_fingerprint(self):
        pass

    def can_import_privkey(self):
        return False

    def can_import_address(self):
        return False

    def can_delete_address(self):
        return False

    def has_password(self):
        return self.has_keystore_encryption() or self.has_storage_encryption()

    def can_have_keystore_encryption(self):
        return self.keystore and self.keystore.may_have_password()

    def get_available_storage_encryption_version(self) -> StorageEncryptionVersion:
        """Returns the type of storage encryption offered to the user.

        A wallet file (storage) is either encrypted with this version
        or is stored in plaintext.
        """
        if isinstance(self.keystore, Hardware_KeyStore):
            return StorageEncryptionVersion.XPUB_PASSWORD
        else:
            return StorageEncryptionVersion.USER_PASSWORD

    def has_keystore_encryption(self):
        """Returns whether encryption is enabled for the keystore.

        If True, e.g. signing a transaction will require a password.
        """
        if self.can_have_keystore_encryption():
            return self.db.get('use_encryption', False)
        return False

    def has_storage_encryption(self):
        """Returns whether encryption is enabled for the wallet file on disk."""
        return self.storage and self.storage.is_encrypted()

    @classmethod
    def may_have_password(cls):
        return True

    def check_password(self, password):
        if self.has_keystore_encryption():
            self.keystore.check_password(password)
        if self.has_storage_encryption():
            self.storage.check_password(password)

    def update_password(self, old_pw, new_pw, *, encrypt_storage: bool = True):
        if old_pw is None and self.has_password():
            raise InvalidPassword()
        self.check_password(old_pw)
        if self.storage:
            if encrypt_storage:
                enc_version = self.get_available_storage_encryption_version()
            else:
                enc_version = StorageEncryptionVersion.PLAINTEXT
            self.storage.set_password(new_pw, enc_version)
        # make sure next storage.write() saves changes
        self.db.set_modified(True)

        # note: Encrypting storage with a hw device is currently only
        #       allowed for non-multisig wallets. Further,
        #       Hardware_KeyStore.may_have_password() == False.
        #       If these were not the case,
        #       extra care would need to be taken when encrypting keystores.
        self._update_password_for_keystore(old_pw, new_pw)
        encrypt_keystore = self.can_have_keystore_encryption()
        self.db.set_keystore_encryption(bool(new_pw) and encrypt_keystore)
        self.save_db()

    @abstractmethod
    def _update_password_for_keystore(self, old_pw: Optional[str], new_pw: Optional[str]) -> None:
        pass

    def sign_message(self, address, message, password):
        index = self.get_address_index(address)
        return self.keystore.sign_message(index, message, password)

    def decrypt_message(self, pubkey: str, message, password) -> bytes:
        addr = self.pubkeys_to_address([pubkey])
        index = self.get_address_index(addr)
        return self.keystore.decrypt_message(index, message, password)

    @abstractmethod
    def pubkeys_to_address(self, pubkeys: Sequence[str]) -> Optional[str]:
        pass

    def txin_value(self, txin: TxInput) -> Optional[int]:
        if isinstance(txin, PartialTxInput):
            v = txin.value_sats()
            if v: return v
        txid = txin.prevout.txid.hex()
        prev_n = txin.prevout.out_idx
        for addr in self.db.get_txo_addresses(txid):
            d = self.db.get_txo_addr(txid, addr)
            for n, v, cb in d:
                if n == prev_n:
                    return v
        # may occur if wallet is not synchronized
        return None

    def price_at_timestamp(self, txid, price_func):
        """Returns fiat price of bitcoin at the time tx got confirmed."""
        timestamp = self.get_tx_height(txid).timestamp
        return price_func(timestamp if timestamp else time.time())

    def unrealized_gains(self, domain, price_func, ccy):
        coins = self.get_utxos(domain)
        now = time.time()
        p = price_func(now)
        ap = sum(self.coin_price(coin.prevout.txid.hex(), price_func, ccy, self.txin_value(coin)) for coin in coins)
        lp = sum([coin.value_sats() for coin in coins]) * p / Decimal(COIN)
        return lp - ap

    def average_price(self, txid, price_func, ccy):
        """ Average acquisition price of the inputs of a transaction """
        input_value = 0
        total_price = 0
        for addr in self.db.get_txi_addresses(txid):
            d = self.db.get_txi_addr(txid, addr)
            for ser, v in d:
                input_value += v
                total_price += self.coin_price(ser.split(':')[0], price_func, ccy, v)
        return total_price / (input_value/Decimal(COIN))

    def clear_coin_price_cache(self):
        self._coin_price_cache = {}

    def coin_price(self, txid, price_func, ccy, txin_value):
        """
        Acquisition price of a coin.
        This assumes that either all inputs are mine, or no input is mine.
        """
        if txin_value is None:
            return Decimal('NaN')
        cache_key = "{}:{}:{}".format(str(txid), str(ccy), str(txin_value))
        result = self._coin_price_cache.get(cache_key, None)
        if result is not None:
            return result
        if self.db.get_txi_addresses(txid):
            result = self.average_price(txid, price_func, ccy) * txin_value/Decimal(COIN)
            self._coin_price_cache[cache_key] = result
            return result
        else:
            fiat_value = self.get_fiat_value(txid, ccy)
            if fiat_value is not None:
                return fiat_value
            else:
                p = self.price_at_timestamp(txid, price_func)
                return p * txin_value/Decimal(COIN)

    def is_billing_address(self, addr):
        # overridden for TrustedCoin wallets
        return False

    @abstractmethod
    def is_watching_only(self) -> bool:
        pass

    def get_keystore(self) -> Optional[KeyStore]:
        return self.keystore

    def get_keystores(self) -> Sequence[KeyStore]:
        return [self.keystore] if self.keystore else []

    @abstractmethod
    def save_keystore(self):
        pass

    @abstractmethod
    def has_seed(self) -> bool:
        pass

    @abstractmethod
    def get_all_known_addresses_beyond_gap_limit(self) -> Set[str]:
        pass

    def create_transaction(self, outputs, *, fee=None, feerate=None, change_addr=None, domain_addr=None, domain_coins=None,
              unsigned=False, rbf=None, password=None, locktime=None):
        if fee is not None and feerate is not None:
            raise Exception("Cannot specify both 'fee' and 'feerate' at the same time!")
        coins = self.get_spendable_coins(domain_addr)
        if domain_coins is not None:
            coins = [coin for coin in coins if (coin.prevout.to_str() in domain_coins)]
        if feerate is not None:
            fee_per_kb = 1000 * Decimal(feerate)
            fee_estimator = partial(SimpleConfig.estimate_fee_for_feerate, fee_per_kb)
        else:
            fee_estimator = fee
        tx = self.make_unsigned_transaction(
            coins=coins,
            outputs=outputs,
            fee=fee_estimator,
            change_addr=change_addr)
        if locktime is not None:
            tx.locktime = locktime
        if rbf is None:
            rbf = self.config.get('use_rbf', True)
        if rbf:
            tx.set_rbf(True)
        if not unsigned:
            self.sign_transaction(tx, password)
        return tx

    def get_warning_for_risk_of_burning_coins_as_fees(self, tx: 'PartialTransaction') -> Optional[str]:
        """Returns a warning message if there is risk of burning coins as fees if we sign.
        Note that if not all inputs are ismine, e.g. coinjoin, the risk is not just about fees.

        Note:
            - legacy sighash does not commit to any input amounts
            - BIP-0143 sighash only commits to the *corresponding* input amount
            - BIP-taproot sighash commits to *all* input amounts
        """
        assert isinstance(tx, PartialTransaction)
        # if we have all full previous txs, we *know* all the input amounts -> fine
        if all([txin.utxo for txin in tx.inputs()]):
            return None
        # a single segwit input -> fine
        if len(tx.inputs()) == 1 and Transaction.is_segwit_input(tx.inputs()[0]) and tx.inputs()[0].witness_utxo:
            return None
        # coinjoin or similar
        if any([not self.is_mine(txin.address) for txin in tx.inputs()]):
            return (_("Warning") + ": "
                    + _("The input amounts could not be verified as the previous transactions are missing.\n"
                        "The amount of money being spent CANNOT be verified."))
        # some inputs are legacy
        if any([not Transaction.is_segwit_input(txin) for txin in tx.inputs()]):
            return (_("Warning") + ": "
                    + _("The fee could not be verified. Signing non-segwit inputs is risky:\n"
                        "if this transaction was maliciously modified before you sign,\n"
                        "you might end up paying a higher mining fee than displayed."))
        # all inputs are segwit
        # https://lists.linuxfoundation.org/pipermail/bitcoin-dev/2017-August/014843.html
        return (_("Warning") + ": "
                + _("If you received this transaction from an untrusted device, "
                    "do not accept to sign it more than once,\n"
                    "otherwise you could end up paying a different fee."))


class Simple_Wallet(Abstract_Wallet):
    # wallet with a single keystore

    def is_watching_only(self):
        return self.keystore.is_watching_only()

    def _update_password_for_keystore(self, old_pw, new_pw):
        if self.keystore and self.keystore.may_have_password():
            self.keystore.update_password(old_pw, new_pw)
            self.save_keystore()

    def save_keystore(self):
        self.db.put('keystore', self.keystore.dump())

    @abstractmethod
    def get_public_key(self, address: str) -> Optional[str]:
        pass

    def get_public_keys(self, address: str) -> Sequence[str]:
        return [self.get_public_key(address)]

    def get_redeem_script(self, address: str) -> Optional[str]:
        txin_type = self.get_txin_type(address)
        if txin_type in ('p2pkh', 'p2wpkh', 'p2pk'):
            return None
        if txin_type == 'p2wpkh-p2sh':
            pubkey = self.get_public_key(address)
            return bitcoin.p2wpkh_nested_script(pubkey)
        if txin_type == 'address':
            return None
        raise UnknownTxinType(f'unexpected txin_type {txin_type}')

    def get_witness_script(self, address: str) -> Optional[str]:
        return None


class Imported_Wallet(Simple_Wallet):
    # wallet made of imported addresses

    wallet_type = 'imported'
    txin_type = 'address'

    def __init__(self, db, storage, *, config):
        Abstract_Wallet.__init__(self, db, storage, config=config)

    def is_watching_only(self):
        return self.keystore is None

    def can_import_privkey(self):
        return bool(self.keystore)

    def load_keystore(self):
        self.keystore = load_keystore(self.db, 'keystore') if self.db.get('keystore') else None

    def save_keystore(self):
        self.db.put('keystore', self.keystore.dump())

    def can_import_address(self):
        return self.is_watching_only()

    def can_delete_address(self):
        return True

    def has_seed(self):
        return False

    def is_deterministic(self):
        return False

    def is_change(self, address):
        return False

    def get_all_known_addresses_beyond_gap_limit(self) -> Set[str]:
        return set()

    def get_fingerprint(self):
        return ''

    def get_addresses(self):
        # note: overridden so that the history can be cleared
        return self.db.get_imported_addresses()

    def get_receiving_addresses(self, **kwargs):
        return self.get_addresses()

    def get_change_addresses(self, **kwargs):
        return []

    def import_addresses(self, addresses: List[str], *,
                         write_to_disk=True) -> Tuple[List[str], List[Tuple[str, str]]]:
        good_addr = []  # type: List[str]
        bad_addr = []  # type: List[Tuple[str, str]]
        for address in addresses:
            if not bitcoin.is_address(address):
                bad_addr.append((address, _('invalid address')))
                continue
            if self.db.has_imported_address(address):
                bad_addr.append((address, _('address already in wallet')))
                continue
            good_addr.append(address)
            self.db.add_imported_address(address, {})
            self.add_address(address)
        if write_to_disk:
            self.save_db()
        return good_addr, bad_addr

    def import_address(self, address: str) -> str:
        good_addr, bad_addr = self.import_addresses([address])
        if good_addr and good_addr[0] == address:
            return address
        else:
            raise BitcoinException(str(bad_addr[0][1]))

    def delete_address(self, address: str) -> None:
        if not self.db.has_imported_address(address):
            return
        if len(self.get_addresses()) <= 1:
            raise UserFacingException("cannot delete last remaining address from wallet")
        transactions_to_remove = set()  # only referred to by this address
        transactions_new = set()  # txs that are not only referred to by address
        with self.lock:
            for addr in self.db.get_history():
                details = self.get_address_history(addr)
                if addr == address:
                    for tx_hash, height in details:
                        transactions_to_remove.add(tx_hash)
                else:
                    for tx_hash, height in details:
                        transactions_new.add(tx_hash)
            transactions_to_remove -= transactions_new
            self.db.remove_addr_history(address)
            for tx_hash in transactions_to_remove:
                self.remove_transaction(tx_hash)
        self.set_label(address, None)
        self.remove_payment_request(address)
        self.set_frozen_state_of_addresses([address], False)
        pubkey = self.get_public_key(address)
        self.db.remove_imported_address(address)
        if pubkey:
            # delete key iff no other address uses it (e.g. p2pkh and p2wpkh for same key)
            for txin_type in bitcoin.WIF_SCRIPT_TYPES.keys():
                try:
                    addr2 = bitcoin.pubkey_to_address(txin_type, pubkey)
                except NotImplementedError:
                    pass
                else:
                    if self.db.has_imported_address(addr2):
                        break
            else:
                self.keystore.delete_imported_key(pubkey)
                self.save_keystore()
        self.save_db()

    def is_mine(self, address) -> bool:
        if not address: return False
        return self.db.has_imported_address(address)

    def get_address_index(self, address) -> Optional[str]:
        # returns None if address is not mine
        return self.get_public_key(address)

    def get_address_path_str(self, address):
        return None

    def get_public_key(self, address) -> Optional[str]:
        x = self.db.get_imported_address(address)
        return x.get('pubkey') if x else None

    def import_private_keys(self, keys: List[str], password: Optional[str], *,
                            write_to_disk=True) -> Tuple[List[str], List[Tuple[str, str]]]:
        good_addr = []  # type: List[str]
        bad_keys = []  # type: List[Tuple[str, str]]
        for key in keys:
            try:
                txin_type, pubkey = self.keystore.import_privkey(key, password)
            except Exception as e:
                bad_keys.append((key, _('invalid private key') + f': {e}'))
                continue
            if txin_type not in ('p2pkh', 'p2wpkh', 'p2wpkh-p2sh'):
                bad_keys.append((key, _('not implemented type') + f': {txin_type}'))
                continue
            addr = bitcoin.pubkey_to_address(txin_type, pubkey)
            good_addr.append(addr)
            self.db.add_imported_address(addr, {'type':txin_type, 'pubkey':pubkey})
            self.add_address(addr)
        self.save_keystore()
        if write_to_disk:
            self.save_db()
        return good_addr, bad_keys

    def import_private_key(self, key: str, password: Optional[str]) -> str:
        good_addr, bad_keys = self.import_private_keys([key], password=password)
        if good_addr:
            return good_addr[0]
        else:
            raise BitcoinException(str(bad_keys[0][1]))

    def get_txin_type(self, address):
        return self.db.get_imported_address(address).get('type', 'address')

    def _add_input_sig_info(self, txin, address, *, only_der_suffix=True):
        if not self.is_mine(address):
            return
        if txin.script_type in ('unknown', 'address'):
            return
        elif txin.script_type in ('p2pkh', 'p2wpkh', 'p2wpkh-p2sh'):
            pubkey = self.get_public_key(address)
            if not pubkey:
                return
            txin.pubkeys = [bfh(pubkey)]
        else:
            raise Exception(f'Unexpected script type: {txin.script_type}. '
                            f'Imported wallets are not implemented to handle this.')

    def pubkeys_to_address(self, pubkeys):
        pubkey = pubkeys[0]
        for addr in self.db.get_imported_addresses():  # FIXME slow...
            if self.db.get_imported_address(addr)['pubkey'] == pubkey:
                return addr
        return None

    def decrypt_message(self, pubkey: str, message, password) -> bytes:
        # this is significantly faster than the implementation in the superclass
        return self.keystore.decrypt_message(pubkey, message, password)


class Deterministic_Wallet(Abstract_Wallet):

    def __init__(self, db, storage, *, config):
        self._ephemeral_addr_to_addr_index = {}  # type: Dict[str, Sequence[int]]
        Abstract_Wallet.__init__(self, db, storage, config=config)
        self.gap_limit = db.get('gap_limit', 3)
        # generate addresses now. note that without libsecp this might block
        # for a few seconds!
        self.synchronize()

    def has_seed(self):
        return self.keystore.has_seed()

    def get_addresses(self):
        # note: overridden so that the history can be cleared.
        # addresses are ordered based on derivation
        out = self.get_receiving_addresses()
        out += self.get_change_addresses()
        return out

    def get_receiving_addresses(self, *, slice_start=None, slice_stop=None):
        return self.db.get_receiving_addresses(slice_start=slice_start, slice_stop=slice_stop)

    def get_change_addresses(self, *, slice_start=None, slice_stop=None):
        return self.db.get_change_addresses(slice_start=slice_start, slice_stop=slice_stop)

    @profiler
    def try_detecting_internal_addresses_corruption(self):
        addresses_all = self.get_addresses()
        # sample 1: first few
        addresses_sample1 = addresses_all[:10]
        # sample2: a few more randomly selected
        addresses_rand = addresses_all[10:]
        addresses_sample2 = random.sample(addresses_rand, min(len(addresses_rand), 10))
        for addr_found in itertools.chain(addresses_sample1, addresses_sample2):
            self.check_address_for_corruption(addr_found)

    def check_address_for_corruption(self, addr):
        if addr and self.is_mine(addr):
            if addr != self.derive_address(*self.get_address_index(addr)):
                raise InternalAddressCorruption()

    def get_seed(self, password):
        return self.keystore.get_seed(password)

    def change_gap_limit(self, value):
        '''This method is not called in the code, it is kept for console use'''
        value = int(value)
        if value >= self.min_acceptable_gap():
            self.gap_limit = value
            self.db.put('gap_limit', self.gap_limit)
            self.save_db()
            return True
        else:
            return False

    def num_unused_trailing_addresses(self, addresses):
        k = 0
        for addr in addresses[::-1]:
            if self.db.get_addr_history(addr):
                break
            k += 1
        return k

    def min_acceptable_gap(self) -> int:
        # fixme: this assumes wallet is synchronized
        n = 0
        nmax = 0
        addresses = self.get_receiving_addresses()
        k = self.num_unused_trailing_addresses(addresses)
        for addr in addresses[0:-k]:
            if self.address_is_old(addr):
                n = 0
            else:
                n += 1
                nmax = max(nmax, n)
        return nmax + 1

    @abstractmethod
    def derive_pubkeys(self, c: int, i: int) -> Sequence[str]:
        pass

    def derive_address(self, for_change: int, n: int) -> str:
        for_change = int(for_change)
        pubkeys = self.derive_pubkeys(for_change, n)
        return self.pubkeys_to_address(pubkeys)

    def export_private_key_for_path(self, path: Union[Sequence[int], str], password: Optional[str]) -> str:
        if isinstance(path, str):
            path = convert_bip32_path_to_list_of_uint32(path)
        pk, compressed = self.keystore.get_private_key(path, password)
        txin_type = self.get_txin_type()  # assumes no mixed-scripts in wallet
        return bitcoin.serialize_privkey(pk, compressed, txin_type)

    def get_public_keys_with_deriv_info(self, address: str):
        der_suffix = self.get_address_index(address)
        der_suffix = [int(x) for x in der_suffix]
        return {k.derive_pubkey(*der_suffix): (k, der_suffix)
                for k in self.get_keystores()}

    def _add_input_sig_info(self, txin, address, *, only_der_suffix=True):
        self._add_txinout_derivation_info(txin, address, only_der_suffix=only_der_suffix)

    def _add_txinout_derivation_info(self, txinout, address, *, only_der_suffix=True):
        if not self.is_mine(address):
            return
        pubkey_deriv_info = self.get_public_keys_with_deriv_info(address)
        txinout.pubkeys = sorted([pk for pk in list(pubkey_deriv_info)])
        for pubkey in pubkey_deriv_info:
            ks, der_suffix = pubkey_deriv_info[pubkey]
            fp_bytes, der_full = ks.get_fp_and_derivation_to_be_used_in_partial_tx(der_suffix,
                                                                                   only_der_suffix=only_der_suffix)
            txinout.bip32_paths[pubkey] = (fp_bytes, der_full)

    def create_new_address(self, for_change: bool = False):
        assert type(for_change) is bool
        with self.lock:
            n = self.db.num_change_addresses() if for_change else self.db.num_receiving_addresses()
            address = self.derive_address(int(for_change), n)
            self.db.add_change_address(address) if for_change else self.db.add_receiving_address(address)
            self.add_address(address)
            if for_change:
                # note: if it's actually "old", it will get filtered later
                self._not_old_change_addresses.append(address)
            return address

    def synchronize_sequence(self, for_change):
        limit = self.gap_limit_for_change if for_change else self.gap_limit
        while True:
            num_addr = self.db.num_change_addresses() if for_change else self.db.num_receiving_addresses()
            if num_addr < limit:
                self.create_new_address(for_change)
                continue
            if for_change:
                last_few_addresses = self.get_change_addresses(slice_start=-limit)
            else:
                last_few_addresses = self.get_receiving_addresses(slice_start=-limit)
            if any(map(self.address_is_old, last_few_addresses)):
                self.create_new_address(for_change)
            else:
                break

    @AddressSynchronizer.with_local_height_cached
    def synchronize(self):
        with self.lock:
            self.synchronize_sequence(False)
            self.synchronize_sequence(True)


    def get_all_known_addresses_beyond_gap_limit(self):
        # note that we don't stop at first large gap
        found = set()

        def process_addresses(addrs, gap_limit):
            rolling_num_unused = 0
            for addr in addrs:
                if self.db.get_addr_history(addr):
                    rolling_num_unused = 0
                else:
                    if rolling_num_unused >= gap_limit:
                        found.add(addr)
                    rolling_num_unused += 1

        process_addresses(self.get_receiving_addresses(), self.gap_limit)
        process_addresses(self.get_change_addresses(), self.gap_limit_for_change)
        return found

    def get_address_index(self, address) -> Optional[Sequence[int]]:
        return self.db.get_address_index(address) or self._ephemeral_addr_to_addr_index.get(address)

    def get_address_path_str(self, address):
        intpath = self.get_address_index(address)
        if intpath is None:
            return None
        return convert_bip32_intpath_to_strpath(intpath)

    def _learn_derivation_path_for_address_from_txinout(self, txinout, address):
        for ks in self.get_keystores():
            pubkey, der_suffix = ks.find_my_pubkey_in_txinout(txinout, only_der_suffix=True)
            if der_suffix is not None:
                # note: we already know the pubkey belongs to the keystore,
                #       but the script template might be different
                if len(der_suffix) != 2: continue
                my_address = self.derive_address(*der_suffix)
                if my_address == address:
                    self._ephemeral_addr_to_addr_index[address] = list(der_suffix)
                    return True
        return False

    def get_master_public_keys(self):
        return [self.get_master_public_key()]

    def get_fingerprint(self):
        return self.get_master_public_key()

<<<<<<< HEAD
    def get_device_info(self):
        return self.keystore.get_device_info()

    def get_txin_type(self, address):
=======
    def get_txin_type(self, address=None):
>>>>>>> 3b5b0209
        return self.txin_type


class Simple_Deterministic_Wallet(Simple_Wallet, Deterministic_Wallet):

    """ Deterministic Wallet with a single pubkey per address """

    def __init__(self, db, storage, *, config):
        Deterministic_Wallet.__init__(self, db, storage, config=config)

    def get_public_key(self, address):
        sequence = self.get_address_index(address)
        pubkeys = self.derive_pubkeys(*sequence)
        return pubkeys[0]

    def load_keystore(self):
        self.keystore = load_keystore(self.db, 'keystore')
        try:
            xtype = bip32.xpub_type(self.keystore.xpub)
        except:
            xtype = 'standard'
        self.txin_type = 'p2pkh' if xtype == 'standard' else xtype

    def get_master_public_key(self):
        return self.keystore.get_master_public_key()

    def derive_pubkeys(self, c, i):
        return [self.keystore.derive_pubkey(c, i).hex()]






class Standard_Wallet(Simple_Deterministic_Wallet):
    wallet_type = 'standard'

    def pubkeys_to_address(self, pubkeys):
        pubkey = pubkeys[0]
        return bitcoin.pubkey_to_address(self.txin_type, pubkey)


class Multisig_Wallet(Deterministic_Wallet):
    # generic m of n

    def __init__(self, db, storage, *, config):
        self.wallet_type = db.get('wallet_type')
        self.m, self.n = multisig_type(self.wallet_type)
        Deterministic_Wallet.__init__(self, db, storage, config=config)

    def get_public_keys(self, address):
        return [pk.hex() for pk in self.get_public_keys_with_deriv_info(address)]

    def pubkeys_to_address(self, pubkeys):
        redeem_script = self.pubkeys_to_scriptcode(pubkeys)
        return bitcoin.redeem_script_to_address(self.txin_type, redeem_script)

    def pubkeys_to_scriptcode(self, pubkeys: Sequence[str]) -> str:
        return transaction.multisig_script(sorted(pubkeys), self.m)

    def get_redeem_script(self, address):
        txin_type = self.get_txin_type(address)
        pubkeys = self.get_public_keys(address)
        scriptcode = self.pubkeys_to_scriptcode(pubkeys)
        if txin_type == 'p2sh':
            return scriptcode
        elif txin_type == 'p2wsh-p2sh':
            return bitcoin.p2wsh_nested_script(scriptcode)
        elif txin_type == 'p2wsh':
            return None
        raise UnknownTxinType(f'unexpected txin_type {txin_type}')

    def get_witness_script(self, address):
        txin_type = self.get_txin_type(address)
        pubkeys = self.get_public_keys(address)
        scriptcode = self.pubkeys_to_scriptcode(pubkeys)
        if txin_type == 'p2sh':
            return None
        elif txin_type in ('p2wsh-p2sh', 'p2wsh'):
            return scriptcode
        raise UnknownTxinType(f'unexpected txin_type {txin_type}')

    def derive_pubkeys(self, c, i):
        return [k.derive_pubkey(c, i).hex() for k in self.get_keystores()]

    def load_keystore(self):
        self.keystores = {}
        for i in range(self.n):
            name = 'x%d/'%(i+1)
            self.keystores[name] = load_keystore(self.db, name)
        self.keystore = self.keystores['x1/']
        xtype = bip32.xpub_type(self.keystore.xpub)
        self.txin_type = 'p2sh' if xtype == 'standard' else xtype

    def save_keystore(self):
        for name, k in self.keystores.items():
            self.db.put(name, k.dump())

    def get_keystore(self):
        return self.keystores.get('x1/')

    def get_keystores(self):
        return [self.keystores[i] for i in sorted(self.keystores.keys())]

    def can_have_keystore_encryption(self):
        return any([k.may_have_password() for k in self.get_keystores()])

    def _update_password_for_keystore(self, old_pw, new_pw):
        for name, keystore in self.keystores.items():
            if keystore.may_have_password():
                keystore.update_password(old_pw, new_pw)
                self.db.put(name, keystore.dump())

    def check_password(self, password):
        for name, keystore in self.keystores.items():
            if keystore.may_have_password():
                keystore.check_password(password)
        if self.has_storage_encryption():
            self.storage.check_password(password)

    def get_available_storage_encryption_version(self):
        # multisig wallets are not offered hw device encryption
        return StorageEncryptionVersion.USER_PASSWORD

    def has_seed(self):
        return self.keystore.has_seed()

    def is_watching_only(self):
        return all([k.is_watching_only() for k in self.get_keystores()])

    def get_master_public_key(self):
        return self.keystore.get_master_public_key()

    def get_master_public_keys(self):
        return [k.get_master_public_key() for k in self.get_keystores()]

    def get_fingerprint(self):
        return ''.join(sorted(self.get_master_public_keys()))

    def get_device_info(self):
        return [k.get_device_info() for k in self.get_keystores()]

wallet_types = ['standard', 'multisig', 'imported']

def register_wallet_type(category):
    wallet_types.append(category)

wallet_constructors = {
    'standard': Standard_Wallet,
    'old': Standard_Wallet,
    'xpub': Standard_Wallet,
    'imported': Imported_Wallet
}

def register_constructor(wallet_type, constructor):
    wallet_constructors[wallet_type] = constructor

# former WalletFactory
class Wallet(object):
    """The main wallet "entry point".
    This class is actually a factory that will return a wallet of the correct
    type when passed a WalletStorage instance."""

    def __new__(self, db: 'WalletDB', storage: Optional[WalletStorage], *, config: SimpleConfig):
        wallet_type = db.get('wallet_type')
        WalletClass = Wallet.wallet_class(wallet_type)
        wallet = WalletClass(db, storage, config=config)
        return wallet

    @staticmethod
    def wallet_class(wallet_type):
        if multisig_type(wallet_type):
            return Multisig_Wallet
        if wallet_type in wallet_constructors:
            return wallet_constructors[wallet_type]
        raise WalletFileException("Unknown wallet type: " + str(wallet_type))


def create_new_wallet(*, path, config: SimpleConfig, passphrase=None, password=None,
                      encrypt_file=True, seed_type=None, gap_limit=None) -> dict:
    """Create a new wallet"""
    storage = WalletStorage(path)
    if storage.file_exists():
        raise Exception("Remove the existing wallet first!")
    db = WalletDB('', manual_upgrades=False)

    seed = Mnemonic('en').make_seed(seed_type)
    k = keystore.from_seed(seed, passphrase)
    db.put('keystore', k.dump())
    db.put('wallet_type', 'standard')
    if gap_limit is not None:
        db.put('gap_limit', gap_limit)
    wallet = Wallet(db, storage, config=config)
    wallet.update_password(old_pw=None, new_pw=password, encrypt_storage=encrypt_file)
    wallet.synchronize()
    msg = "Please keep your seed in a safe place; if you lose it, you will not be able to restore your wallet."

    wallet.save_db()
    return {'seed': seed, 'wallet': wallet, 'msg': msg}


def restore_wallet_from_text(text, *, path, config: SimpleConfig,
                             passphrase=None, password=None, encrypt_file=True,
                             gap_limit=None) -> dict:
    """Restore a wallet from text. Text can be a seed phrase, a master
    public key, a master private key, a list of bitcoin addresses
    or bitcoin private keys."""
    storage = WalletStorage(path)
    if storage.file_exists():
        raise Exception("Remove the existing wallet first!")
    db = WalletDB('', manual_upgrades=False)
    text = text.strip()
    if keystore.is_address_list(text):
        wallet = Imported_Wallet(db, storage, config=config)
        addresses = text.split()
        good_inputs, bad_inputs = wallet.import_addresses(addresses, write_to_disk=False)
        # FIXME tell user about bad_inputs
        if not good_inputs:
            raise Exception("None of the given addresses can be imported")
    elif keystore.is_private_key_list(text, allow_spaces_inside_key=False):
        k = keystore.Imported_KeyStore({})
        db.put('keystore', k.dump())
        wallet = Imported_Wallet(db, storage, config=config)
        keys = keystore.get_private_keys(text, allow_spaces_inside_key=False)
        good_inputs, bad_inputs = wallet.import_private_keys(keys, None, write_to_disk=False)
        # FIXME tell user about bad_inputs
        if not good_inputs:
            raise Exception("None of the given privkeys can be imported")
    else:
        if keystore.is_master_key(text):
            k = keystore.from_master_key(text)
        elif keystore.is_seed(text):
            k = keystore.from_seed(text, passphrase)
        else:
            raise Exception("Seed or key not recognized")
        db.put('keystore', k.dump())
        db.put('wallet_type', 'standard')
        if gap_limit is not None:
            db.put('gap_limit', gap_limit)
        wallet = Wallet(db, storage, config=config)

    assert not storage.file_exists(), "file was created too soon! plaintext keys might have been written to disk"
    wallet.update_password(old_pw=None, new_pw=password, encrypt_storage=encrypt_file)
    wallet.synchronize()
    msg = ("This wallet was restored offline. It may contain more addresses than displayed. "
           "Start a daemon and use load_wallet to sync its history.")

    wallet.save_db()
    return {'wallet': wallet, 'msg': msg}<|MERGE_RESOLUTION|>--- conflicted
+++ resolved
@@ -240,12 +240,9 @@
 
     LOGGING_SHORTCUT = 'w'
     max_change_outputs = 3
-<<<<<<< HEAD
-    #gap_limit_for_change = 6
+    #gap_limit_for_change = 10
     gap_limit_for_change = 3
-=======
-    gap_limit_for_change = 10
->>>>>>> 3b5b0209
+
 
     txin_type: str
     wallet_type: str
@@ -690,37 +687,16 @@
                 'txpos_in_block': hist_item.tx_mined_status.txpos,
             }
 
-<<<<<<< HEAD
-    def create_invoice(self, outputs: List[PartialTxOutput], message, pr, URI, tx=None):
-=======
     def create_invoice(self, *, outputs: List[PartialTxOutput], message, pr, URI) -> Invoice:
         if pr:
             return OnchainInvoice.from_bip70_payreq(pr)
->>>>>>> 3b5b0209
         if '!' in (x.value for x in outputs):
             amount = '!'
         else:
             amount = sum(x.value for x in outputs)
-<<<<<<< HEAD
-        invoice = {
-            'type': PR_TYPE_ONCHAIN,
-            'message': message,
-            'outputs': outputs,
-            'amount': amount,
-            'tx':tx,
-        }
-        if pr:
-            invoice['bip70'] = pr.raw.hex()
-            invoice['time'] = pr.get_time()
-            invoice['exp'] = pr.get_expiration_date() - pr.get_time()
-            invoice['requestor'] = pr.get_requestor()
-            invoice['message'] = pr.get_memo()
-        elif URI:
-=======
         timestamp = None
         exp = None
         if URI:
->>>>>>> 3b5b0209
             timestamp = URI.get('time')
             exp = URI.get('exp')
         timestamp = timestamp or int(time.time())
@@ -1623,13 +1599,8 @@
 
     def try_detecting_internal_addresses_corruption(self) -> None:
         pass
-<<<<<<< HEAD
-    
-    def check_address(self, addr: str) -> None:
-=======
 
     def check_address_for_corruption(self, addr: str) -> None:
->>>>>>> 3b5b0209
         pass
 
     def get_unused_addresses(self) -> Sequence[str]:
@@ -2577,14 +2548,10 @@
     def get_fingerprint(self):
         return self.get_master_public_key()
 
-<<<<<<< HEAD
     def get_device_info(self):
         return self.keystore.get_device_info()
 
-    def get_txin_type(self, address):
-=======
     def get_txin_type(self, address=None):
->>>>>>> 3b5b0209
         return self.txin_type
 
 

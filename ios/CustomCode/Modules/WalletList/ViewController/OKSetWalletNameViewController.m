//
//  OKSetWalletNameViewController.m
//  OneKey
//
//  Created by xiaoliang on 2020/10/15.
//  Copyright © 2020 OneKey. All rights reserved..
//

#import "OKSetWalletNameViewController.h"
#import "OKPwdViewController.h"
#import "OKHDWalletViewController.h"
#import "OKCreateResultModel.h"
#import "OKCreateResultWalletInfoModel.h"
#import "OKBiologicalViewController.h"
#import "OKPINCodeViewController.h"
#import "OKMatchingInCirclesViewController.h"


@interface OKSetWalletNameViewController ()<UITextFieldDelegate,OKHwNotiManagerDelegate>
@property (weak, nonatomic) IBOutlet UILabel *seWalletNameLabel;
@property (weak, nonatomic) IBOutlet UILabel *descLabel;
@property (weak, nonatomic) IBOutlet UITextField *walletNameTextfield;
@property (weak, nonatomic) IBOutlet UIButton *createBtn;
- (IBAction)createBtnClick:(UIButton *)sender;
@property (weak, nonatomic) IBOutlet UIView *nameBgView;

@end

@implementation OKSetWalletNameViewController

+ (instancetype)setWalletNameViewController
{
    return [[UIStoryboard storyboardWithName:@"WalletList" bundle:nil]instantiateViewControllerWithIdentifier:@"OKSetWalletNameViewController"];
}

- (void)viewDidLoad {
    [super viewDidLoad];
    [self stupUI];
}

- (void)stupUI
{
    self.title = MyLocalizedString(@"Create a new wallet", nil);
    self.seWalletNameLabel.text = MyLocalizedString(@"Set the wallet name", nil);
    self.descLabel.text = MyLocalizedString(@"Easy for you to identify", nil);
    [self.nameBgView setLayerBoarderColor:HexColor(0xDBDEE7) width:1 radius:20];
    [self.createBtn setLayerDefaultRadius];
    [self.walletNameTextfield becomeFirstResponder];
    self.walletNameTextfield.delegate = self;
}

- (IBAction)createBtnClick:(UIButton *)sender {
    if (self.walletNameTextfield.text.length == 0) {
        [kTools tipMessage:MyLocalizedString(@"The wallet name cannot be empty", nil)];
        return;
    }

    if (![kWalletManager checkWalletName:self.walletNameTextfield.text]) {
        [kTools tipMessage:MyLocalizedString(@"Wallet names cannot exceed 15 characters", nil)];
        return;
    }
    [self.view endEditing:YES];
    OKWeakSelf(self)
    if (self.addType == OKAddTypeImportAddresses) {
        NSDictionary *create =  [kPyCommandsManager callInterface:kInterfaceImport_Address parameter:@{@"name":self.walletNameTextfield.text,@"address":self.address}];
        OKCreateResultModel *createResultModel = [OKCreateResultModel mj_objectWithKeyValues:create];
        if (createResultModel != nil) {
            [kTools tipMessage:MyLocalizedString(@"Import success", nil)];
            OKCreateResultWalletInfoModel *walletInfoModel = [createResultModel.wallet_info firstObject];
            OKWalletInfoModel *model = [kWalletManager getCurrentWalletAddress:walletInfoModel.name];
            [kWalletManager setCurrentWalletInfo:model];
            if (kUserSettingManager.currentSelectPwdType.length > 0 && kUserSettingManager.currentSelectPwdType !=  nil) {
                [kUserSettingManager setIsLongPwd:[kUserSettingManager.currentSelectPwdType boolValue]];
            }
            [[NSNotificationCenter defaultCenter]postNotificationName:kNotiRefreshWalletList object:nil];
            [[NSNotificationCenter defaultCenter]postNotification:[NSNotification notificationWithName:kNotiRefreshWalletList object:nil]];
            [[NSNotificationCenter defaultCenter]postNotificationName:kNotiWalletCreateComplete object:nil];

            [weakself.OK_TopViewController dismissToViewControllerWithClassName:@"OKSetWalletNameViewController" animated:NO complete:^{

            }];
            [weakself.navigationController popToRootViewControllerAnimated:YES];
        }
        return;
    }
    if (self.addType == OKAddTypeCreateHWDerived) {
        [self importWallet:nil isInit:NO];
        return;
    }
    if ([kWalletManager checkIsHavePwd]) {
        if (kWalletManager.isOpenAuthBiological) {
           [[YZAuthID sharedInstance]yz_showAuthIDWithDescribe:MyLocalizedString(@"OenKey request enabled", nil) BlockState:^(YZAuthIDState state, NSError *error) {
               if (state == YZAuthIDStateNotSupport
                   || state == YZAuthIDStatePasswordNotSet || state == YZAuthIDStateTouchIDNotSet) { // 不支持TouchID/FaceID
                   [OKValidationPwdController showValidationPwdPageOn:self isDis:YES complete:^(NSString * _Nonnull pwd) {
                       [weakself importWallet:pwd isInit:NO];
                   }];
               } else if (state == YZAuthIDStateSuccess) {
                   NSString *pwd = [kOneKeyPwdManager getOneKeyPassWord];
                   [weakself importWallet:pwd isInit:NO];
               }
           }];
       }else{
           [OKValidationPwdController showValidationPwdPageOn:self isDis:NO complete:^(NSString * _Nonnull pwd) {
                [weakself importWallet:pwd isInit:NO];
            }];
       }
    }else{
        OKPwdViewController *pwdVc = [OKPwdViewController setPwdViewControllerPwdUseType:OKPwdUseTypeInitPassword setPwd:^(NSString * _Nonnull pwd) {
            [weakself importWallet:pwd isInit:YES];
        }];
        BaseNavigationController *baseVc = [[BaseNavigationController alloc]initWithRootViewController:pwdVc];
        [weakself.OK_TopViewController presentViewController:baseVc animated:YES completion:nil];
    }
}
- (void)importWallet:(NSString *)pwd isInit:(BOOL)isInit
{
    OKWeakSelf(self)
    __block NSDictionary* create = nil;

    NSMutableDictionary *params = [@{
        @"name": self.walletNameTextfield.text ?: @"",
        @"password": pwd ?: @"",
        @"coin": [self.coinType lowercaseString] ?: @"btc",
        @"purpose": @(self.btcAddressType)
    } mutableCopy];
    switch (weakself.addType) {
        case OKAddTypeCreateHDDerived:
        {
            create = [kPyCommandsManager callInterface:kInterfaceCreate_derived_wallet parameter:params];
            [weakself createComplete:create isInit:isInit pwd:pwd isHw:NO];
        }
            break;
        case OKAddTypeCreateSolo:
        {
            create = [kPyCommandsManager callInterface:kInterfaceCreate_create parameter:params];
            [weakself createComplete:create isInit:isInit pwd:pwd isHw:NO];
        }
            break;
        case OKAddTypeImportPrivkeys:
        {
            [params addEntriesFromDictionary:@{
                @"privkeys":self.privkeys
            }];
            create = [kPyCommandsManager callInterface:kInterfaceImport_Privkeys parameter:params];
            [weakself createComplete:create isInit:isInit pwd:pwd isHw:NO];
        }
            break;
        case OKAddTypeImportSeed:
        {
            [params addEntriesFromDictionary:@{
                @"seed":self.seed
            }];
            create =  [kPyCommandsManager callInterface:kInterfaceImport_Seed parameter:params];
            [weakself createComplete:create isInit:isInit pwd:pwd isHw:NO];
        }
            break;
        case OKAddTypeCreateHWDerived:
        {
            __block NSString *name = self.walletNameTextfield.text;
            [OKHwNotiManager  sharedInstance].delegate = self;
            [MBProgressHUD showHUDAddedTo:self.view animated:YES];
            dispatch_async(dispatch_get_global_queue(0, 0), ^{
<<<<<<< HEAD
               NSString *xpub = [kPyCommandsManager callInterface:kInterfacecreate_hw_derived_wallet parameter:@{}];
                if (xpub == nil) {
                    dispatch_async(dispatch_get_main_queue(), ^{
                        [self.OK_TopViewController dismissViewControllerWithCount:1 animated:YES complete:^{
                            for (int i = 0; i < weakself.navigationController.viewControllers.count; i++) {
                                UIViewController *vc = weakself.navigationController.viewControllers[i];
                                if ([vc isKindOfClass:[OKMatchingInCirclesViewController class]]) {
                                    [weakself.navigationController popToViewController:vc animated:YES];
                                }
                            }
                        }];
                    });
                    return;
                }
=======
               NSString *xpub = [kPyCommandsManager callInterface:kInterfacecreate_hw_derived_wallet parameter:@{@"purpose": @(self.btcAddressType)}];
>>>>>>> f1aeb349
                NSArray *array = @[@[xpub,kOKBlueManager.currentDeviceID]];
                NSString *xpubs = [array mj_JSONString];
                create = [kPyCommandsManager callInterface:kInterfaceimport_create_hw_wallet parameter:@{@"name":name,@"m":@"1",@"n":@"1",@"xpubs":xpubs,@"hd":@"0"}];
                dispatch_async(dispatch_get_main_queue(), ^{
                    [weakself createComplete:create isInit:isInit pwd:pwd isHw:YES];
                });
            });
        }
            break;
        default:
            break;
    }
}

- (void)createComplete:(NSDictionary *)create isInit:(BOOL)isInit pwd:(NSString *)pwd isHw:(BOOL)isHw
{
    OKWeakSelf(self)
    if (create != nil) {
        OKCreateResultModel *createResultModel = [OKCreateResultModel mj_objectWithKeyValues:create];
        OKCreateResultWalletInfoModel *walletInfoModel = [createResultModel.wallet_info firstObject];
        OKWalletInfoModel *model = [kWalletManager getCurrentWalletAddress:walletInfoModel.name];
        [kWalletManager setCurrentWalletInfo:model];
        if (kUserSettingManager.currentSelectPwdType.length > 0 && kUserSettingManager.currentSelectPwdType !=  nil) {
            [kUserSettingManager setIsLongPwd:[kUserSettingManager.currentSelectPwdType boolValue]];
        }
        if (weakself.addType == OKAddTypeCreateSolo) {
            [kTools tipMessage:MyLocalizedString(@"Creating successful", nil)];
            if (!kWalletManager.isOpenAuthBiological && isInit) {
                OKBiologicalViewController *biologicalVc = [OKBiologicalViewController biologicalViewController:@"OKWalletViewController" pwd:pwd biologicalViewBlock:^{
                    [[NSNotificationCenter defaultCenter]postNotificationName:kNotiWalletCreateComplete object:@{@"pwd":pwd,@"backupshow":@"1"}];
                }];
                [self.OK_TopViewController.navigationController pushViewController:biologicalVc animated:YES];
            }else{
                [[NSNotificationCenter defaultCenter]postNotificationName:kNotiRefreshWalletList object:nil];
                [weakself.OK_TopViewController dismissToViewControllerWithClassName:@"OKSetWalletNameViewController" animated:NO complete:^{
                [[NSNotificationCenter defaultCenter]postNotificationName:kNotiWalletCreateComplete object:@{@"pwd":pwd,@"backupshow":@"1"}];
                }];
                [weakself.navigationController popToRootViewControllerAnimated:YES];
            }
        }else{
            switch (weakself.addType) {
                case OKAddTypeCreateHDDerived:
                {
                    [kTools tipMessage:MyLocalizedString(@"Creating successful", nil)];
                }
                    break;
                case OKAddTypeCreateSolo:
                {
                    [kTools tipMessage:MyLocalizedString(@"Creating successful", nil)];
                }
                    break;
                case OKAddTypeImportPrivkeys:
                {
                    [kTools tipMessage:MyLocalizedString(@"Import success", nil)];
                }
                    break;
                case OKAddTypeImportSeed:
                {
                    [kTools tipMessage:MyLocalizedString(@"Import success", nil)];
                }
                    break;
                case OKAddTypeImportAddresses:
                {
                    [kTools tipMessage:MyLocalizedString(@"Import success", nil)];
                }
                    break;
                case OKAddTypeCreateHWDerived:
                {
                    [MBProgressHUD hideHUDForView:self.view animated:YES];
                    [kTools tipMessage:MyLocalizedString(@"Creating successful", nil)];
                }
                    break;
                default:
                    break;
            }

            if (!kWalletManager.isOpenAuthBiological && isInit && weakself.addType != OKAddTypeImportAddresses && weakself.addType != OKAddTypeCreateHWDerived) {
                OKBiologicalViewController *biologicalVc = [OKBiologicalViewController biologicalViewController:@"OKWalletViewController" pwd:pwd biologicalViewBlock:^{
                    [weakself completeImport];
                }];
                [self.OK_TopViewController.navigationController pushViewController:biologicalVc animated:YES];
            }else{
                [weakself completeImport];
            }
        }
    }
}

- (void)completeImport
{
    OKWeakSelf(self)
    [[NSNotificationCenter defaultCenter]postNotificationName:kNotiWalletCreateComplete object:nil];
    [[NSNotificationCenter defaultCenter]postNotificationName:kNotiRefreshWalletList object:nil];

    if (self.where == OKWhereToSelectTypeHDMag) {
        [weakself.OK_TopViewController dismissToViewControllerWithClassName:@"OKSetWalletNameViewController" animated:NO complete:^{
            for (int i = 0; i < weakself.OK_TopViewController.navigationController.viewControllers.count; i++) {
                UIViewController *vc = weakself.OK_TopViewController.navigationController.viewControllers[i];
                if ([vc isKindOfClass:[OKHDWalletViewController class]]) {
                    [weakself.OK_TopViewController.navigationController popToViewController:vc animated:YES];
                }
            }
        }];
    }else{
        [weakself.OK_TopViewController dismissToViewControllerWithClassName:@"OKWalletViewController" animated:NO complete:^{
        }];
    }
}

#pragma mark - OKHwNotiManagerDekegate
- (void)hwNotiManagerDekegate:(OKHwNotiManager *)hwNoti type:(OKHWNotiType)type
{
    dispatch_async(dispatch_get_main_queue(), ^{
        OKPINCodeViewController *pinCode = [OKPINCodeViewController PINCodeViewController:^(NSString * _Nonnull pin) {
            NSLog(@"pinCode = %@",pin);
            dispatch_async(dispatch_get_global_queue(0, 0), ^{
                [kPyCommandsManager callInterface:kInterfaceset_pin parameter:@{@"pin":pin}];
            });
        }];
        [self.navigationController presentViewController:pinCode animated:YES completion:nil];
    });
}

#pragma mark - UITextFieldDelegate
- (BOOL)textField:(UITextField *)textField shouldChangeCharactersInRange:(NSRange)range replacementString:(NSString *)string
{
    if (textField == self.walletNameTextfield) {
        NSString *str =   [self.walletNameTextfield.text stringByAppendingString:string];
        if (str.length > 15 && string.length > 0) {
            return NO;
        }else{
            if ([string isEqualToString:@" "]) {
                return NO;
            }
            return YES;
        }
    }else{
        return YES;
    }
}
@end<|MERGE_RESOLUTION|>--- conflicted
+++ resolved
@@ -161,8 +161,7 @@
             [OKHwNotiManager  sharedInstance].delegate = self;
             [MBProgressHUD showHUDAddedTo:self.view animated:YES];
             dispatch_async(dispatch_get_global_queue(0, 0), ^{
-<<<<<<< HEAD
-               NSString *xpub = [kPyCommandsManager callInterface:kInterfacecreate_hw_derived_wallet parameter:@{}];
+               NSString *xpub = [kPyCommandsManager callInterface:kInterfacecreate_hw_derived_wallet parameter:@{@"purpose": @(self.btcAddressType)}];
                 if (xpub == nil) {
                     dispatch_async(dispatch_get_main_queue(), ^{
                         [self.OK_TopViewController dismissViewControllerWithCount:1 animated:YES complete:^{
@@ -176,9 +175,6 @@
                     });
                     return;
                 }
-=======
-               NSString *xpub = [kPyCommandsManager callInterface:kInterfacecreate_hw_derived_wallet parameter:@{@"purpose": @(self.btcAddressType)}];
->>>>>>> f1aeb349
                 NSArray *array = @[@[xpub,kOKBlueManager.currentDeviceID]];
                 NSString *xpubs = [array mj_JSONString];
                 create = [kPyCommandsManager callInterface:kInterfaceimport_create_hw_wallet parameter:@{@"name":name,@"m":@"1",@"n":@"1",@"xpubs":xpubs,@"hd":@"0"}];

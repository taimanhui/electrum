--- conflicted
+++ resolved
@@ -1192,24 +1192,11 @@
         self.client = client
         self.path = path
         return client
-
-<<<<<<< HEAD
-    def get_feature(self, path='nfc'):
-=======
     def is_encrypted_with_hw_device(self):
         ret = self.wallet.storage.is_encrypted_with_hw_device()
         print(f"hw device....{ret}")
 
-    # def get_feature(self):
-    #     client = self.get_client()
-    #     return client.features
-
-    def is_initialized(self, path='nfc'):
-        client = self.get_client(path=path)
-        return client.is_initialized()
-
-    def get_pin_status(self, path='nfc'):
->>>>>>> e0583363
+    def get_feature(self, path='nfc'):
         self.client = None
         self.path = ''
         client = self.get_client(path=path)

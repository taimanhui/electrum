--- conflicted
+++ resolved
@@ -717,11 +717,8 @@
             if (data != null) {
                 pin = data.getStringExtra("pin");
                 CustomerDialogFragment.pin = pin;
-<<<<<<< HEAD
-                if (isActive)  {
-=======
                 if (isActive) {
->>>>>>> 8aec0db3
+                    CustomerDialogFragment.customerUI.put("pin", pin);
                     CustomerDialogFragment.handler.sendEmptyMessage(CustomerDialogFragment.SHOW_PROCESSING);
                     return;
                 }

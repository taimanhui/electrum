--- conflicted
+++ resolved
@@ -12,12 +12,9 @@
 import android.content.SharedPreferences;
 import android.graphics.Bitmap;
 import android.nfc.Tag;
-<<<<<<< HEAD
 import android.os.Handler;
 import android.os.Message;
-=======
 import android.os.Environment;
->>>>>>> d4725182
 import android.text.Editable;
 import android.text.TextUtils;
 import android.text.TextWatcher;
@@ -71,14 +68,11 @@
 import org.haobtc.wallet.utils.IndicatorSeekBar;
 import org.haobtc.wallet.utils.NfcUtils;
 
-<<<<<<< HEAD
 import java.lang.ref.WeakReference;
 import java.util.List;
-=======
 import java.io.File;
 import java.io.FileOutputStream;
 import java.io.IOException;
->>>>>>> d4725182
 import java.util.Objects;
 
 import org.haobtc.wallet.utils.MyDialog;
@@ -180,6 +174,7 @@
     private int defaultName;
     private int walletNameNum;
     private Bitmap bitmap;
+    public static boolean isNfc;
 
     @Override
     public int getLayoutId() {
@@ -799,7 +794,6 @@
     private boolean isInitialized() throws Exception {
         boolean isInitialized = false;
         try {
-            System.out.println("call is_initialized =====");
             isInitialized = Daemon.commands.callAttr("is_initialized").toBoolean();
         } catch (Exception e) {
             e.printStackTrace();
@@ -815,6 +809,7 @@
         if (Objects.equals(action, NfcAdapter.ACTION_NDEF_DISCOVERED) // NDEF type
                 || Objects.equals(action, NfcAdapter.ACTION_TECH_DISCOVERED)
                 || Objects.requireNonNull(action).equals(NfcAdapter.ACTION_TAG_DISCOVERED)) {
+            isNfc = true;
             if (executable) {
                 Tag tags = intent.getParcelableExtra(NfcAdapter.EXTRA_TAG);
                 PyObject nfc = Global.py.getModule("trezorlib.transport.nfc");
@@ -837,16 +832,31 @@
                     }
                 }
             }
+            boolean isInit = false;
             try {
-                boolean isInit = isInitialized();
-                if (isInit) {
-                    boolean pinCached = Daemon.commands.callAttr("get_pin_status").toBoolean();
-                    System.out.println("java pin cashed===" + pinCached);
+                isInit = isInitialized();
+            } catch (Exception e) {
+                e.printStackTrace();
+                Toast.makeText(this, "communication error, get firmware info error", Toast.LENGTH_SHORT).show();
+                return;
+            }
+            if (isInit) {
+                boolean pinCached = false;
+                try {
+                    pinCached = Daemon.commands.callAttr("get_pin_status").toBoolean();
+                } catch (Exception e) {
+                    e.printStackTrace();
+                }
                     // todo: get xpub
                     CustomerDialogFragment.futureTask = new FutureTask<>(() -> Daemon.commands.callAttr("get_xpub_from_hw"));
                     new Thread(CustomerDialogFragment.futureTask).start();
                     if (pinCached) {
-                        xpub = CustomerDialogFragment.futureTask.get().toString();
+                        try {
+                            xpub = CustomerDialogFragment.futureTask.get().toString();
+                        } catch (ExecutionException | InterruptedException e) {
+                            e.printStackTrace();
+                            return;
+                        }
                         showConfirmPubDialog(this, R.layout.bixinkey_confirm, xpub);
                     }
 
@@ -860,12 +870,9 @@
                         startActivityForResult(intent1, REQUEST_ACTIVE);
                     }
                 }
-            } catch (Exception e) {
-                Toast.makeText(this, "communication error, get firmware info error", Toast.LENGTH_SHORT).show();
-            }
-
-        }
-    }
+            }
+
+        }
 
     @Override
     protected void onActivityResult(int requestCode, int resultCode, @Nullable Intent data) {
@@ -874,14 +881,22 @@
             if (data != null) {
                 pin = data.getStringExtra("pin");
                 CustomerDialogFragment.pin = pin;
-                CustomerDialogFragment.customerUI.put("pin", pin);
-                try {
-                    xpub = CustomerDialogFragment.futureTask.get(40, TimeUnit.SECONDS).toString();
-                    showConfirmPubDialog(this, R.layout.bixinkey_confirm, xpub);
-                } catch (ExecutionException | TimeoutException | InterruptedException e) {
-                    dialogFragment.showReadingFailedDialog();
-                    if ("com.chaquo.python.PyException: BaseException: (7, 'PIN invalid')".equals(e.getMessage())) {
-                        Toast.makeText(this, "PIN码输入有误，请从新输入", Toast.LENGTH_SHORT).show();
+                if (!isNfc) {
+                    CustomerDialogFragment.customerUI.put("pin", pin);
+                }
+                if (CustomerDialogFragment.isActive) {
+                    CustomerDialogFragment.handler.sendEmptyMessage(CustomerDialogFragment.SHOW_PROCESSING);
+                    return;
+                }
+                if (!isNfc) {
+                    try {
+                        xpub = CustomerDialogFragment.futureTask.get(40, TimeUnit.SECONDS).toString();
+                        showConfirmPubDialog(this, R.layout.bixinkey_confirm, xpub);
+                    } catch (ExecutionException | TimeoutException | InterruptedException e) {
+                        dialogFragment.showReadingFailedDialog();
+                        if ("com.chaquo.python.PyException: BaseException: (7, 'PIN invalid')".equals(e.getMessage())) {
+                            Toast.makeText(this, "PIN码输入有误，请重新输入", Toast.LENGTH_SHORT).show();
+                        }
                     }
                 }
             }
@@ -894,21 +909,6 @@
             if (data != null) {
                 isActive = data.getBooleanExtra("isActive", false);
             }
-         /*   if (isActive) {
-                new Thread(() ->
-                        Daemon.commands.callAttr("init")
-<<<<<<< HEAD
-                ).start();*/
-                /*
-                Intent intent = new Intent(this, ActivatedProcessing.class);
-                startActivity(intent);
-
-
-            } */
-=======
-                ).start();
-            }
->>>>>>> d4725182
         }
     }
 
@@ -929,18 +929,18 @@
             if (Integer.parseInt(indication) != 0) {
                 if (Integer.parseInt(indication2) != 0) {
                     button.setEnabled(true);
-                    button.setBackground(getResources().getDrawable(R.drawable.button_bk));
+                    button.setBackground(getDrawable(R.drawable.button_bk));
                 } else {
                     button.setEnabled(false);
-                    button.setBackground(getResources().getDrawable(R.drawable.button_bk_grey));
+                    button.setBackground(getDrawable(R.drawable.button_bk_grey));
                 }
             } else {
                 button.setEnabled(false);
-                button.setBackground(getResources().getDrawable(R.drawable.button_bk_grey));
+                button.setBackground(getDrawable(R.drawable.button_bk_grey));
             }
         } else {
             button.setEnabled(false);
-            button.setBackground(getResources().getDrawable(R.drawable.button_bk_grey));
+            button.setBackground(getDrawable(R.drawable.button_bk_grey));
         }
 
     }
